<<<<<<< HEAD
import tensorbackends
from tensorbackends.interface import ImplicitRandomizedSVD
=======
from tensorbackends.interface import ReducedSVD
>>>>>>> 1f8cafef

def apply_single_site_operator(state, operator, position):
    state.grid[position] = state.backend.einsum('ijklxp,xy->ijklyp', state.grid[position], operator)


def apply_local_pair_operator(state, operator, positions, svd_option):
    assert len(positions) == 2
    if svd_option is None:
        svd_option = ReducedSVD()
    x_pos, y_pos = positions
    x, y = state.grid[x_pos], state.grid[y_pos]

    if x_pos[0] < y_pos[0]: # [x y]^T
        prod_subscripts = 'abcdxp,cfghyq,xyuv->abndup,nfghvq'
        scale_u_subscripts = 'absdup,s->absdup'
        scale_v_subscripts = 'sbcdvp,s->sbcdvp'
    elif x_pos[0] > y_pos[0]: # [y x]^T
        prod_subscripts = 'abcdxp,efahyq,xyuv->nbcdup,efnhvq'
        scale_u_subscripts = 'sbcdup,s->sbcdup'
        scale_v_subscripts = 'absdvp,s->absdvp'
    elif x_pos[1] < y_pos[1]: # [x y]
        prod_subscripts = 'abcdxp,efgbyq,xyuv->ancdup,efgnvq'
        scale_u_subscripts = 'ascdup,s->ascdup'
        scale_v_subscripts = 'abcsvp,s->abcsvp'
    elif x_pos[1] > y_pos[1]: # [y x]
        prod_subscripts = 'abcdxp,edghyq,xyuv->abcnup,enghvq'
        scale_u_subscripts = 'abcsup,s->abcsup'
        scale_v_subscripts = 'ascdvp,s->ascdvp'
    else:
        assert False

    u, s, v = state.backend.einsumsvd(prod_subscripts, x, y, operator, option=svd_option)
    s = s ** 0.5
    u = state.backend.einsum(scale_u_subscripts, u, s)
    v = state.backend.einsum(scale_v_subscripts, v, s)
    state.grid[x_pos] = u
<<<<<<< HEAD
    state.grid[y_pos] = v


# def apply_local_pair_operator_randomized_svd(state, operator, positions, threshold, maxrank, niter=1, oversamp=5):
    # x_pos, y_pos = positions
    # x, y = state.grid[x_pos], state.grid[y_pos]

    # if x_pos[0] < y_pos[0]: # [x y]^T
    #     prod_subscripts = 'abcdxp,cfghyq,xyuv->abndup,nfghvq'
    #     scale_u_subscripts = 'absdup,s->absdup'
    #     scale_v_subscripts = 'sbcdvp,s->sbcdvp'
    #     link = (2, 0)
    # elif x_pos[0] > y_pos[0]: # [y x]^T
    #     prod_subscripts = 'abcdxp,efahyq,xyuv->nbcdup,efnhvq'
    #     link = (0, 2)
    #     scale_u_subscripts = 'sbcdup,s->sbcdup'
    #     scale_v_subscripts = 'absdvp,s->absdvp'
    # elif x_pos[1] < y_pos[1]: # [x y]
    #     prod_subscripts = 'abcdxp,efgbyq,xyuv->ancdup,efgnvq'
    #     link = (1, 3)
    #     scale_u_subscripts = 'ascdup,s->ascdup'
    #     scale_v_subscripts = 'abcsvp,s->abcsvp'
    # elif x_pos[1] > y_pos[1]: # [y x]
    #     prod_subscripts = 'abcdxp,edghyq,xyuv->abcnup,enghvq'
    #     link = (3, 1)
    #     scale_u_subscripts = 'abcsup,s->abcsup'
    #     scale_v_subscripts = 'ascdvp,s->ascdvp'
    # else:
    #     assert False
    
    # if state.using_ctf:
    #     import ctf
    #     timer = ctf.timer('einsumsvd_implicit_rand')
    #     timer.start()
    # u, s, v = state.backend.einsumsvd(prod_subscripts, x, y, operator, option=ImplicitRandomizedSVD(rank=maxrank))
    # if state.using_ctf:
    #     timer.stop()

    # s = s ** 0.5
    # u = state.backend.einsum(scale_u_subscripts, u, s)
    # v = state.backend.einsum(scale_v_subscripts, v, s)
    # state.grid[x_pos] = u
    # state.grid[y_pos] = v

def apply_local_pair_operator_randomized_svd(state, operator, positions, threshold, maxrank, niter=1, oversamp=5):
    x_pos, y_pos = positions
    x, y = state.grid[x_pos], state.grid[y_pos]

    # split the operator
    numpy_backend = tensorbackends.get('numpy')
    operator = numpy_backend.tensor(operator.numpy())
    x_operator, s, y_operator = numpy_backend.einsumsvd('xyuv->xuA,yvA', operator)
    x_operator, s, y_operator = truncate(numpy_backend, x_operator, s, y_operator, 2, 2, threshold=1e-5)
    s = s ** 0.5
    x_operator = state.backend.astensor(numpy_backend.einsum('xuA,A->xuA', x_operator, s))
    y_operator = state.backend.astensor(numpy_backend.einsum('yvA,A->yvA', y_operator, s))

    if x_pos[0] < y_pos[0]: # [x y]^T
        apply_on_x = 'abcdxp,xuA->(abdup)(cA)'
        apply_on_y = 'cfghyp,yvA->(cA)(fghvp)'
        m_axes = [0, 1, 3, 4, 5]
        n_axes = [1, 2, 3, 4, 5]
        extract_x = 'abdupc,c->abcdup'
        extract_y = 'cfghvp,c->cfghvp'
    elif x_pos[0] > y_pos[0]: # [y x]^T
        apply_on_x = 'abcdxp,xuA->(bcdup)(aA)'
        apply_on_y = 'efahyp,yvA->(aA)(efhvp)'
        m_axes = [1, 2, 3, 4, 5]
        n_axes = [0, 1, 3, 4, 5]
        extract_x = 'bcdupa,a->abcdup'
        extract_y = 'aefhvp,a->efahvp'
    elif x_pos[1] < y_pos[1]: # [x y]
        apply_on_x = 'abcdxp,xuA->(acdup)(bA)'
        apply_on_y = 'efgbyp,yvA->(bA)(efgvp)'
        m_axes = [0, 2, 3, 4, 5]
        n_axes = [0, 1, 2, 4, 5]
        extract_x = 'acdupb,b->abcdup'
        extract_y = 'befgvp,b->efgbvp'
    elif x_pos[1] > y_pos[1]: # [y x]
        apply_on_x = 'abcdxp,xuA->(abcup)(dA)'
        apply_on_y = 'edghyp,yvA->(dA)(eghvp)'
        m_axes = [0, 1, 2, 4, 5]
        n_axes = [0, 2, 3, 4, 5]
        extract_x = 'abcupd,d->abcdup'
        extract_y = 'deghvp,d->edghvp'
    else:
        assert False

    m_shape = [x.shape[d] for d in m_axes]
    n_shape = [y.shape[d] for d in n_axes]

    x_mat = state.backend.einsum(apply_on_x, x, x_operator)
    y_mat = state.backend.einsum(apply_on_y, y, y_operator)

    u, s, vh = randomized_svd(state.backend, x_mat, y_mat, maxrank, niter, oversamp)
    s = s ** 0.5
    x = state.backend.einsum(extract_x, u.reshape(*m_shape, -1), s)
    y = state.backend.einsum(extract_y, vh.reshape(-1, *n_shape), s)

    state.grid[x_pos] = x
    state.grid[y_pos] = y


def randomized_svd(backend, a, b, rank, niter=1, oversamp=5):
    using_ctf = backend.name in {'ctf', 'ctfview'}
    if using_ctf:
        import ctf
        timer = ctf.timer('randomized_svd')
        timer.start()
    m, n = a.shape[0], b.shape[1]
    assert a.shape[1] == b.shape[0]
    r = min(rank + oversamp, m, n, a.shape[1])
    # find subspace
    q = backend.random.uniform(low=-1.0, high=1.0, size=(n, r)).astype(complex)
    a_H, b_H = a.H, b.H
    for i in range(niter):
        q = b_H @ (a_H @ (a @ (b @ q)))
        q, _ = backend.qr(q)
    q = a @ (b @ q)
    q, _ = backend.qr(q)
    # svd
    ab_sub = (q.H @ a) @ b
    u_sub, s, vh = backend.svd(ab_sub)
    u = q @ u_sub
    if rank < r:
        u, s, vh = u[:,:rank], s[:rank], vh[:rank,:]
    if using_ctf:
        timer.stop()
    return u, s, vh


def truncate(backend, u, s, v, u_axis, v_axis, threshold=None, maxrank=None):
    if threshold is None: threshold = 0.0
    residual = backend.norm(s) * threshold
    rank = max(next(r for r in range(s.shape[0], 0, -1) if backend.norm(s[r-1:]) >= residual), 0)
    if maxrank is not None and rank > maxrank:
        rank = maxrank
    u_slice = tuple(slice(None) if i != u_axis else slice(rank) for i in range(u.ndim))
    v_slice = tuple(slice(None) if i != v_axis else slice(rank) for i in range(v.ndim))
    s_slice = slice(rank)
    return u[u_slice], s[s_slice], v[v_slice]
=======
    state.grid[y_pos] = v
>>>>>>> 1f8cafef
<|MERGE_RESOLUTION|>--- conflicted
+++ resolved
@@ -1,9 +1,4 @@
-<<<<<<< HEAD
-import tensorbackends
-from tensorbackends.interface import ImplicitRandomizedSVD
-=======
 from tensorbackends.interface import ReducedSVD
->>>>>>> 1f8cafef
 
 def apply_single_site_operator(state, operator, position):
     state.grid[position] = state.backend.einsum('ijklxp,xy->ijklyp', state.grid[position], operator)
@@ -40,148 +35,4 @@
     u = state.backend.einsum(scale_u_subscripts, u, s)
     v = state.backend.einsum(scale_v_subscripts, v, s)
     state.grid[x_pos] = u
-<<<<<<< HEAD
-    state.grid[y_pos] = v
-
-
-# def apply_local_pair_operator_randomized_svd(state, operator, positions, threshold, maxrank, niter=1, oversamp=5):
-    # x_pos, y_pos = positions
-    # x, y = state.grid[x_pos], state.grid[y_pos]
-
-    # if x_pos[0] < y_pos[0]: # [x y]^T
-    #     prod_subscripts = 'abcdxp,cfghyq,xyuv->abndup,nfghvq'
-    #     scale_u_subscripts = 'absdup,s->absdup'
-    #     scale_v_subscripts = 'sbcdvp,s->sbcdvp'
-    #     link = (2, 0)
-    # elif x_pos[0] > y_pos[0]: # [y x]^T
-    #     prod_subscripts = 'abcdxp,efahyq,xyuv->nbcdup,efnhvq'
-    #     link = (0, 2)
-    #     scale_u_subscripts = 'sbcdup,s->sbcdup'
-    #     scale_v_subscripts = 'absdvp,s->absdvp'
-    # elif x_pos[1] < y_pos[1]: # [x y]
-    #     prod_subscripts = 'abcdxp,efgbyq,xyuv->ancdup,efgnvq'
-    #     link = (1, 3)
-    #     scale_u_subscripts = 'ascdup,s->ascdup'
-    #     scale_v_subscripts = 'abcsvp,s->abcsvp'
-    # elif x_pos[1] > y_pos[1]: # [y x]
-    #     prod_subscripts = 'abcdxp,edghyq,xyuv->abcnup,enghvq'
-    #     link = (3, 1)
-    #     scale_u_subscripts = 'abcsup,s->abcsup'
-    #     scale_v_subscripts = 'ascdvp,s->ascdvp'
-    # else:
-    #     assert False
-    
-    # if state.using_ctf:
-    #     import ctf
-    #     timer = ctf.timer('einsumsvd_implicit_rand')
-    #     timer.start()
-    # u, s, v = state.backend.einsumsvd(prod_subscripts, x, y, operator, option=ImplicitRandomizedSVD(rank=maxrank))
-    # if state.using_ctf:
-    #     timer.stop()
-
-    # s = s ** 0.5
-    # u = state.backend.einsum(scale_u_subscripts, u, s)
-    # v = state.backend.einsum(scale_v_subscripts, v, s)
-    # state.grid[x_pos] = u
-    # state.grid[y_pos] = v
-
-def apply_local_pair_operator_randomized_svd(state, operator, positions, threshold, maxrank, niter=1, oversamp=5):
-    x_pos, y_pos = positions
-    x, y = state.grid[x_pos], state.grid[y_pos]
-
-    # split the operator
-    numpy_backend = tensorbackends.get('numpy')
-    operator = numpy_backend.tensor(operator.numpy())
-    x_operator, s, y_operator = numpy_backend.einsumsvd('xyuv->xuA,yvA', operator)
-    x_operator, s, y_operator = truncate(numpy_backend, x_operator, s, y_operator, 2, 2, threshold=1e-5)
-    s = s ** 0.5
-    x_operator = state.backend.astensor(numpy_backend.einsum('xuA,A->xuA', x_operator, s))
-    y_operator = state.backend.astensor(numpy_backend.einsum('yvA,A->yvA', y_operator, s))
-
-    if x_pos[0] < y_pos[0]: # [x y]^T
-        apply_on_x = 'abcdxp,xuA->(abdup)(cA)'
-        apply_on_y = 'cfghyp,yvA->(cA)(fghvp)'
-        m_axes = [0, 1, 3, 4, 5]
-        n_axes = [1, 2, 3, 4, 5]
-        extract_x = 'abdupc,c->abcdup'
-        extract_y = 'cfghvp,c->cfghvp'
-    elif x_pos[0] > y_pos[0]: # [y x]^T
-        apply_on_x = 'abcdxp,xuA->(bcdup)(aA)'
-        apply_on_y = 'efahyp,yvA->(aA)(efhvp)'
-        m_axes = [1, 2, 3, 4, 5]
-        n_axes = [0, 1, 3, 4, 5]
-        extract_x = 'bcdupa,a->abcdup'
-        extract_y = 'aefhvp,a->efahvp'
-    elif x_pos[1] < y_pos[1]: # [x y]
-        apply_on_x = 'abcdxp,xuA->(acdup)(bA)'
-        apply_on_y = 'efgbyp,yvA->(bA)(efgvp)'
-        m_axes = [0, 2, 3, 4, 5]
-        n_axes = [0, 1, 2, 4, 5]
-        extract_x = 'acdupb,b->abcdup'
-        extract_y = 'befgvp,b->efgbvp'
-    elif x_pos[1] > y_pos[1]: # [y x]
-        apply_on_x = 'abcdxp,xuA->(abcup)(dA)'
-        apply_on_y = 'edghyp,yvA->(dA)(eghvp)'
-        m_axes = [0, 1, 2, 4, 5]
-        n_axes = [0, 2, 3, 4, 5]
-        extract_x = 'abcupd,d->abcdup'
-        extract_y = 'deghvp,d->edghvp'
-    else:
-        assert False
-
-    m_shape = [x.shape[d] for d in m_axes]
-    n_shape = [y.shape[d] for d in n_axes]
-
-    x_mat = state.backend.einsum(apply_on_x, x, x_operator)
-    y_mat = state.backend.einsum(apply_on_y, y, y_operator)
-
-    u, s, vh = randomized_svd(state.backend, x_mat, y_mat, maxrank, niter, oversamp)
-    s = s ** 0.5
-    x = state.backend.einsum(extract_x, u.reshape(*m_shape, -1), s)
-    y = state.backend.einsum(extract_y, vh.reshape(-1, *n_shape), s)
-
-    state.grid[x_pos] = x
-    state.grid[y_pos] = y
-
-
-def randomized_svd(backend, a, b, rank, niter=1, oversamp=5):
-    using_ctf = backend.name in {'ctf', 'ctfview'}
-    if using_ctf:
-        import ctf
-        timer = ctf.timer('randomized_svd')
-        timer.start()
-    m, n = a.shape[0], b.shape[1]
-    assert a.shape[1] == b.shape[0]
-    r = min(rank + oversamp, m, n, a.shape[1])
-    # find subspace
-    q = backend.random.uniform(low=-1.0, high=1.0, size=(n, r)).astype(complex)
-    a_H, b_H = a.H, b.H
-    for i in range(niter):
-        q = b_H @ (a_H @ (a @ (b @ q)))
-        q, _ = backend.qr(q)
-    q = a @ (b @ q)
-    q, _ = backend.qr(q)
-    # svd
-    ab_sub = (q.H @ a) @ b
-    u_sub, s, vh = backend.svd(ab_sub)
-    u = q @ u_sub
-    if rank < r:
-        u, s, vh = u[:,:rank], s[:rank], vh[:rank,:]
-    if using_ctf:
-        timer.stop()
-    return u, s, vh
-
-
-def truncate(backend, u, s, v, u_axis, v_axis, threshold=None, maxrank=None):
-    if threshold is None: threshold = 0.0
-    residual = backend.norm(s) * threshold
-    rank = max(next(r for r in range(s.shape[0], 0, -1) if backend.norm(s[r-1:]) >= residual), 0)
-    if maxrank is not None and rank > maxrank:
-        rank = maxrank
-    u_slice = tuple(slice(None) if i != u_axis else slice(rank) for i in range(u.ndim))
-    v_slice = tuple(slice(None) if i != v_axis else slice(rank) for i in range(v.ndim))
-    s_slice = slice(rank)
-    return u[u_slice], s[s_slice], v[v_slice]
-=======
-    state.grid[y_pos] = v
->>>>>>> 1f8cafef
+    state.grid[y_pos] = v