--- conflicted
+++ resolved
@@ -7,10 +7,6 @@
 from tensorbackends.interface import ReducedSVD, ImplicitRandomizedSVD
 
 from . import sites
-<<<<<<< HEAD
-from .utils import svd_merger, vector_reshaper_BMPS
-=======
->>>>>>> 3f7d5466
 
 
 class ContractOption:
@@ -151,7 +147,7 @@
         The contraction result.
     """
     # contract boundary MPS down then contract the last MPS to a single tensor
-    return vector_reshaper_BMPS(contract_MPS(contract_to_MPS(
+    return _vector_reshaper_BMPS(contract_MPS(contract_to_MPS(
         state, horizontal=False, reverse=False, svd_option=svd_option, compress_alg=compress_alg, canonicalize=canonicalize
         )), state.shape)
 
@@ -228,42 +224,37 @@
                     if j == 0:
                         mps[0] = s.backend.einsum('xyijzpP,ibcdqk,jBCDkQ->xybBcC(zdD)(pq)(PQ)', s, o1, o2)
                     else:
-                        mps[j-1], mps[j] = svd_merger('azxXdpP,AybBcCzqQ', *s.backend.einsumsvd(
-                            'aijkxXdpP,AylmiqQ,lbcjrn,mBCknR->azxXdpP,AybBcCz(qr)(QR)', mps[j-1], s, o1, o2, option=svd_option))
-                        if j == len(mps)-1:
+                        mps[j-1], _, mps[j] = s.backend.einsumsvd(
+                            'aijkxXdpP,AylmiqQ,lbcjrn,mBCknR->azxXdpP,AybBcCz(qr)(QR)',
+                            mps[j-1], s, o1, o2, option=svd_option, absorb_s='even'
+                        )
+                    if j == len(mps)-1:
                             mps[-1] = s.backend.einsum('AybBcCzqQ->A(ybB)cCzqQ', mps[-1])
                 else:
-<<<<<<< HEAD
                     mps[j] = s.backend.einsum('xyijzpP,ibcdqk,jBCDkQ->x(ybB)cC(zdD)(pq)(PQ)', s, o1, o2)
             elif compress_alg == 'svd first':
                 if svd_option:
                     if j == 0:
-                        mps[0], s_left = svd_merger('xncCdpP,ybBn', *s.backend.einsumsvd(
-                            'xyijzpP,ibcdqk,jBCDkQ->xncC(zdD)(pq)(PQ),ybBn', s, o1, o2))
+                        mps[0], _, s_left = s.backend.einsumsvd(
+                            'xyijzpP,ibcdqk,jBCDkQ->xncC(zdD)(pq)(PQ),ybBn',
+                            s, o1, o2, option=svd_option, absorb_s='even'
+                        )
                     elif j == len(mps)-1:
                         mps[-1] = s.backend.einsum('ijkd,AylmiqQ,lbcjrn,mBCknR->A(ybB)cCd(qr)(QR)', s_left, s, o1, o2)
                     else:
-                        mps[j], s_left = svd_merger('AzcCdqr,ybBz', *s.backend.einsumsvd(
-                            'ijkd,AylmiqQ,lbcjrn,mBCknR->AzcCd(qr)(QR),ybBz', s_left, s, o1, o2, option=svd_option))
+                        mps[j], _, s_left = s.backend.einsumsvd(
+                            'ijkd,AylmiqQ,lbcjrn,mBCknR->AzcCd(qr)(QR),ybBz',
+                            s_left, s, o1, o2, option=svd_option, absorb_s='even'
+                        )
                 else:
                     mps[j] = s.backend.einsum('xyijzpP,ibcdqk,jBCDkQ->x(ybB)cC(zdD)(pq)(PQ)', s, o1, o2)
             elif not callable(compress_alg):
                 raise ValueError('Invalid compress algorithm')
-=======
-                    mps[j-1], _, mps[j] = s.backend.einsumsvd(
-                        'aijkxXdpP,AylmiqQ,lbcjrn,mBCknR->azxXdpP,AybBcCz(qr)(QR)',
-                        mps[j-1], s, o1, o2, option=svd_option, absorb_s='even'
-                    )
-                    if j == len(mps)-1:
-                        mps[-1] = s.backend.einsum('AybBcCzqQ->A(ybB)cCzqQ', mps[-1])
-            else:
-                mps[j] = s.backend.einsum('xyijzpP,ibcdqk,jBCDkQ->x(ybB)cC(zdD)(pq)(PQ)', s, o1, o2)
->>>>>>> 3f7d5466
 
     # contract the last MPS to a single tensor
     for i, tsr in enumerate(mps):
         mps[i] = state1.backend.einsum('abcCdpP->ab(cC)dpP', tsr)
-    return vector_reshaper_BMPS(contract_MPS(PEPS(mps.reshape(1, -1), state1.backend)), state1.shape)
+    return _vector_reshaper_BMPS(contract_MPS(PEPS(mps.reshape(1, -1), state1.backend)), state1.shape)
 
 def contract_snake(state):
     """
@@ -564,6 +555,13 @@
     return new_mps
 
 
+def _vector_reshaper_BMPS(vector, peps_shape):
+    return vector.item() if vector.size == 1 else vector.reshape(
+        *[int(round(vector.size ** (1 / np.prod(peps_shape))))] * np.prod(peps_shape)
+        ).transpose(*[i + j * peps_shape[0] for i, j in np.ndindex(*peps_shape)])
+
+
+
 def create_env_cache(state1, state2, bmps_option):
     assert state1.shape == state2.shape
     peps_obj = state1.dagger().apply(state2)
