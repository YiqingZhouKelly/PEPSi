"""
This module implements contraction algorithms.
"""

from collections import namedtuple
import numpy as np
from tensorbackends.interface import ReducedSVD, ImplicitRandomizedSVD
import tensorbackends

from . import sites
from .utils import svd_splitter

class Timer:
    def __init__(self, backend, name):
        backend = tensorbackends.get(backend)
        if backend.name in {'ctf', 'ctfview'}:
            import ctf
            self.timer = ctf.timer(name)
        else:
            self.timer = None

    def __enter__(self):
        if self.timer is not None:
            self.timer.start()

    def __exit__(self, type, value, traceback):
        if self.timer is not None:
            self.timer.stop()


class ContractOption:
    def __str__(self):
        return '{}({})'.format(
            type(self).__name__,
            ','.join('{}={}'.format(k, v) for k, v in vars(self).items())
        )

    def __repr__(self):
        return str(self)

    @property
    def name(self):
        return type(self).__name__


class ABMPS(ContractOption):
    def __init__(self, svd_option=None):
        self.svd_option = svd_option

class BMPS(ContractOption):
    def __init__(self, svd_option=None):
        self.svd_option = svd_option

class SingleLayer(ContractOption):
    def __init__(self, svd_option=None):
        self.svd_option = svd_option

class Snake(ContractOption):
    pass

class Square(ContractOption):
    def __init__(self, svd_option=None):
        self.svd_option = svd_option

class TRG(ContractOption):
    def __init__(self, svd_option_1st=None, svd_option_rem=None):
        self.svd_option_1st = svd_option_1st
        self.svd_option_rem = svd_option_rem

contract_options = (ABMPS, BMPS, Snake, Square, TRG)


def contract(state, option):
    """
    Contract the PEPS to a single tensor or a scalar(a "0-tensor").

    Parameters
    ----------
    approach: str, optional
        The approach to contract.

    option: koala.peps.ContractOption, optional
        Parameters for performing the contraction.

    Returns
    -------
    output: state.backend.tensor or scalar
        The contraction result.
    """
    if option is None:
        option = BMPS(None)
    if isinstance(option, Snake):
        return contract_snake(state)
    elif isinstance(option, ABMPS):
        return contract_ABMPS(state, svd_option=option.svd_option)
    elif isinstance(option, BMPS):
        return contract_BMPS(state, svd_option=option.svd_option)
    elif isinstance(option, SingleLayer):
        return contract_single_layer(*state, svd_option=option.svd_option)
    elif isinstance(option, Square):
        return contract_squares(state, svd_option=option.svd_option)
    elif isinstance(option, TRG):
        return contract_TRG(state, svd_option_1st=option.svd_option_1st, svd_option_rem=option.svd_option_rem)
    else:
        raise ValueError(f'unknown contraction option: {option}')


def contract_sandwich(state1, state2, option):
    if state1.backend != state2.backend:
        raise ValueError('cannot contract two states with different backends')
    if state1.shape != state2.shape:
        raise ValueError('cannot contract two states with different shapes')
    if option is None:
        option = SingleLayer(None)
    if isinstance(option, SingleLayer):
        return contract_single_layer(state1, state2, svd_option=option.svd_option)
    else:
        return contract(state1.apply(state2), option=option)


def contract_ABMPS(state, mps_mult_mpo=None, svd_option=None):
    """
    Contract the PEPS by performing alternating vertical and horizontal bondary contractions.

    Parameters
    ----------
    mps_mult_mpo: method or None, optional
        The method used to apply an MPS to another MPS/MPO.

    svd_option: tensorbackends.interface.Option, optional
        Parameters for SVD truncations. Will perform SVD if given.

    Returns
    -------
    output: state.backend.tensor or scalar
        The contraction result.
    """
    horizontal = False
    while state.ncol > 2 and state.nrow > 2:
        edge = state[:,:2] if horizontal else state[:2]
        body = state[:,2:] if horizontal else state[2:]
        state = contract_to_MPS(edge, horizontal=horizontal, svd_option=svd_option).concatenate(body, int(horizontal))
        horizontal = not horizontal
    return contract_BMPS(state, mps_mult_mpo)


def contract_BMPS(state, mps_mult_mpo=None, svd_option=None):
    """
    Contract the PEPS by contracting each MPS layer.

    Parameters
    ----------
    mps_mult_mpo: method or None, optional
        The method used to apply an MPS to another MPS/MPO.

    svd_option: tensorbackends.interface.Option, optional
        Parameters for SVD truncations. Will perform SVD if given.

    Returns
    -------
    output: state.backend.tensor or scalar
        The contraction result.
    """
    # contract boundary MPS down
<<<<<<< HEAD
    with Timer(state.backend, 'PEPS_contract_to_MPS'):
        mps = contract_to_MPS(state, False, mps_mult_mpo, svd_option).grid.reshape(-1)
=======
    mps = contract_to_MPS(state, horizontal=False, reverse=False, mps_mult_mpo=mps_mult_mpo, svd_option=svd_option).grid.reshape(-1)
>>>>>>> 76cdf28b
    # contract the last MPS to a single tensor
    result = mps[0]
    with Timer(state.backend, 'PEPS_contract_MPS'):
        for tsr in mps[1:]:
            result = sites.contract_y(result, tsr)
    return result.item() if result.size == 1 else result.reshape(
        *[int(round(result.size ** (1 / state.grid.size)))] * state.grid.size
        ).transpose(*[i + j * state.nrow for i, j in np.ndindex(*state.shape)])


def contract_env(state, row_range, col_range, svd_option=None):
    """
    Contract the surrounding environment to four MPS around the core sites.

    Parameters
    ----------
    row_range: tuple or int
        A two-int tuple specifying the row range of the core sites, i.e. [row_range[0] : row_range[1]].
        If only an int is given, it is equivalent to (row_range, row_range+1).

    col_range: tuple or int
        A two-int tuple specifying the column range of the core sites, i.e. [:, col_range[0] : col_range[1]].
        If only an int is given, it is equivalent to (col_range, col_range+1).

    svd_option: tensorbackends.interface.Option, optional
        Parameters for SVD truncations. Will perform SVD if given.

    Returns
    -------
    output: PEPS
        The new PEPS consisting of core sites and contracted environment.
    """
    if isinstance(row_range, int):
        row_range = (row_range, row_range+1)
    if isinstance(col_range, int):
        col_range = (col_range, col_range+1)
    mid_peps = state[row_range[0]:row_range[1]].copy()
    if row_range[0] > 0:
        mid_peps = state[:row_range[0]].contract_to_MPS(svd_option=svd_option).concatenate(mid_peps)
    if row_range[1] < state.nrow:
        mid_peps = mid_peps.concatenate(state[row_range[1]:].contract_to_MPS(svd_option=svd_option))
    env_peps = mid_peps[:,col_range[0]:col_range[1]]
    if col_range[0] > 0:
        env_peps = mid_peps[:,:col_range[0]].contract_to_MPS(horizontal=True, svd_option=svd_option).concatenate(env_peps, axis=1)
    if col_range[1] < mid_peps.shape[1]:
        env_peps = env_peps.concatenate(mid_peps[:,col_range[1]:].contract_to_MPS(horizontal=True, svd_option=svd_option), axis=1)
    return env_peps
    
    
def contract_single_layer(state1, state2, svd_option=None):
    """
    Contract the PEPS by contracting each MPS layer.

    Parameters
    ----------
    svd_option: tensorbackends.interface.Option, optional
        Parameters for SVD truncations. Will perform SVD if given.

    Returns
    -------
    output: state.backend.tensor or scalar
        The contraction result.
    """
    # contract boundary MPS down
    mps = np.empty_like(state1.grid[0])
    for i, (tsr1, tsr2) in enumerate(zip(state1.grid[0], state2.grid[0])):
        mps[i] = state1.backend.einsum('abcdpi,ABCDiq->(aA)(bB)cC(dD)pq', tsr1, tsr2)
    for i, (mpo1, mpo2) in enumerate(zip(state1.grid[1:], state2.grid[1:])):
        for j, (s, o1, o2) in enumerate(zip(mps, mpo1, mpo2)):
            if svd_option:
                if j == 0:
                    mps[0] = s.backend.einsum('xyijzpP,ibcdqk,jBCDkQ->xybBcC(zdD)(pq)(PQ)', s, o1, o2)
                else:
                    mps[j-1], mps[j] = svd_splitter('azxXdpP,AybBcCzqQ', *s.backend.einsumsvd(
                        'aijkxXdpP,AylmiqQ,lbcjrn,mBCknR->azxXdpP,AybBcCz(qr)(QR)', mps[j-1], s, o1, o2, option=svd_option))
                    if j == len(mps)-1:
                        mps[-1] = s.backend.einsum('AybBcCzqQ->A(ybB)cCzqQ', mps[-1])
            else:
                mps[j] = s.backend.einsum('xyijzpP,ibcdqk,jBCDkQ->x(ybB)cC(zdD)(pq)(PQ)', s, o1, o2)

    # contract the last MPS to a single tensor
    for i, tsr in enumerate(mps):
        mps[i] = state1.backend.einsum('abcCdpP->ab(cC)dpP', tsr)
    result = mps[0]
    for tsr in mps[1:]:
        result = sites.contract_y(result, tsr)
    return result.item() if result.size == 1 else result.reshape(
        *[int(round(result.size ** (1 / state1.grid.size)))] * state1.grid.size
        ).transpose(*[i + j * state1.nrow for i, j in np.ndindex(*state1.shape)])


def contract_snake(state):
    """
    Contract the PEPS by contracting sites in the row-major order.

    Returns
    -------
    output: state.backend.tensor or scalar
        The contraction result.

    References
    ----------
    https://arxiv.org/pdf/1905.08394.pdf
    """
    head = state.grid[0,0]
    for i, mps in enumerate(state.grid):
        for tsr in mps[int(i==0):]:
            head = state.backend.einsum('gabcdef->a(gb)cdef',
                head.reshape(*((tsr.shape[0], head.shape[0] // tsr.shape[0]) + head.shape[1:])))
            tsr = state.backend.einsum('agbcdef->abc(gd)ef', tsr.reshape(*((1,) + tsr.shape)))
            head = sites.contract_y(head, tsr)
        head = head.transpose(2, 1, 0, 3, 4, 5)
    return head.item() if head.size == 1 else head.reshape(*[int(round(head.size ** (1 / state.grid.size)))] * state.grid.size)


def contract_squares(state, svd_option=None):
    """
    Contract the PEPS by contracting two neighboring tensors to one recursively.
    The neighboring relationship alternates from horizontal and vertical.

    Parameters
    ----------
    svd_option: tensorbackends.interface.Option, optional
        Parameters for SVD truncations. Will perform SVD if given.

    Returns
    -------
    output: state.backend.tensor or scalar
        The contraction result.
    """
    from .peps import PEPS
    tn = state.grid
    new_tn = np.empty((int((state.nrow + 1) / 2), state.ncol), dtype=object)
    for ((i, j), a), b in zip(np.ndenumerate(tn[:-1:2,:]), tn[1::2,:].flat):
        new_tn[i,j] = sites.contract_x(a, b)
        if svd_option is not None and j > 0 and new_tn.shape != (1, 2):
            new_tn[i,j-1], new_tn[i,j] = sites.reduce_y(new_tn[i,j-1], new_tn[i,j], svd_option)
    # append the left edge if nrow/ncol is odd
    if state.nrow % 2 == 1:
        for i, a in enumerate(tn[-1]):
            new_tn[-1,i] = a.copy()
    # base case
    if new_tn.shape == (1, 1):
        return new_tn[0,0].item() if new_tn[0,0].size == 1 else new_tn[0,0]
    # alternate the neighboring relationship and contract recursively
    return contract_squares(PEPS(new_tn, state.backend).rotate(), svd_option)


def contract_squares_variant(state, svd_option=None):
    """
    Contract the PEPS by contracting two neighboring tensors to one recursively.
    The neighboring relationship alternates from horizontal and vertical.

    Parameters
    ----------
    svd_option: tensorbackends.interface.Option, optional
        Parameters for SVD truncations. Will perform SVD if given.

    Returns
    -------
    output: state.backend.tensor or scalar
        The contraction result.
    """
    from .peps import PEPS
    from .update import QRUpdate
    
    state.truncate(QRUpdate(svd_option))
    tn = state.grid
    new_tn = np.empty(((state.nrow + 1) // 2, (state.ncol + 1) // 2), dtype=object)
    nrow, ncol = new_tn.shape
    if state.nrow % 2 == 1:
        nrow -= 1
        if state.ncol % 2 == 1:
            ncol -= 1
            new_tn[-1,-1] = tn[-1,-1].copy()
        for j in range(ncol):
            new_tn[-1,j] = sites.contract_y(tn[-1,2*j], tn[-1,2*j+1])
    if state.ncol % 2 == 1:
        for i in range(nrow):
            new_tn[i,-1] = sites.contract_x(tn[2*i,-1], tn[2*i+1,-1])

    for i, j in np.ndindex(nrow, ncol):
        new_tn[i,j] = state.backend.einsum('aijdpP,AbkiqQ,jlcDrR,kBClsS->(aA)(bB)(cC)(dD)(pqrs)(PQRS)', 
            tn[2*i,2*j], tn[2*i,2*j+1], tn[2*i+1,2*j], tn[2*i+1,2*j+1])

    # base case
    if new_tn.shape == (1, 1):
        return new_tn[0,0].item() if new_tn[0,0].size == 1 else new_tn[0,0]
    # alternate the neighboring relationship and contract recursively
    return contract_squares_variant(PEPS(new_tn, state.backend), svd_option)


def contract_to_MPS(state, horizontal=False, reverse=False, mps_mult_mpo=None, svd_option=None):
    """
    Contract the PEPS to an MPS.

    Parameters
    ----------
    horizontal: bool, optional
        Control whether to contract from top to bottom or from left to right. Will affect the output MPS direction.

    mps_mult_mpo: method or None, optional
        The method used to apply an MPS to another MPS/MPO.


    Returns
    -------
    output: PEPS
        The resulting MPS (as a `PEPS` object of shape `(1, N)` or `(M, 1)`).
    """
    from .peps import PEPS
    if mps_mult_mpo is None:
        mps_mult_mpo = _mps_mult_mpo
    num_rotate90 = bool(horizontal) * 1 + bool(reverse) * 2
    state = state.rotate(-num_rotate90)
    mps = state.grid[0]
    for i, mpo in enumerate(state.grid[1:]):
<<<<<<< HEAD
        with Timer(state.backend, 'PEPS_mps_mult_mpo'):
            mps = mps_mult_mpo(mps, mpo, svd_option)
    mps = PEPS(mps.reshape(1, -1), state.backend)
    return mps.rotate() if horizontal else mps
=======
        mps = mps_mult_mpo(mps, mpo, svd_option)
    result = PEPS(mps.reshape(1, -1), state.backend).rotate(num_rotate90)
    return result
>>>>>>> 76cdf28b


def contract_TRG(state, svd_option_1st=None, svd_option_rem=None):
    """
    Contract the PEPS using Tensor Renormalization Group.

    Parameters
    ----------
    svd_option_1st: tensorbackends.interface.Option, optional
        Parameters for the first SVD in TRG. Will default to tensorbackends.interface.ReducedSVD() if not given.

    
    svd_option_rem: tensorbackends.interface.Option, optional
        Parameters for the remaining SVD truncations. Will perform SVD if given.

    Returns
    -------
    output: state.backend.tensor or scalar
        The contraction result.

    References
    ----------
    https://journals.aps.org/prl/abstract/10.1103/PhysRevLett.99.120601
    https://journals.aps.org/prb/abstract/10.1103/PhysRevB.78.205116
    """
    # base case
    if state.shape <= (2, 2):
        return contract_BMPS(state, svd_option_rem)
    # SVD each tensor into two
    tn = np.empty(state.shape + (2,), dtype=object)
    for (i, j), tsr in np.ndenumerate(state.grid):
        str_uv = 'abi,icdpq' if (i+j) % 2 == 0 else 'aidpq,bci'
        tn[i,j,0], tn[i,j,1] = svd_splitter(str_uv, *state.backend.einsumsvd(
            'abcdpq->' + str_uv, tsr, option=(svd_option_1st or ReducedSVD())))
        tn[i,j,(i+j)%2] = tn[i,j,(i+j)%2].reshape(*(tn[i,j,(i+j)%2].shape + (1, 1)))
    return _contract_TRG(state, tn, svd_option_rem)


def _contract_TRG(state, tn, svd_option=None):
    from .peps import PEPS
    # base case
    if tn.shape == (2, 2, 2):
        p = np.empty((2, 2), dtype=object)
        for i, j in np.ndindex((2, 2)):
            p[i,j] = state.backend.einsum(
                'abipq,icdPQ->abcd(pP)(qQ)' if (i+j) % 2 == 0 else 'aidpq,bciPQ->abcd(pP)(qQ)', tn[i,j][0], tn[i,j][1])
        return contract_BMPS(PEPS(p, state.backend))

    # contract specific horizontal and vertical bonds and SVD truncate the generated squared bonds
    for i, j in np.ndindex(tn.shape[:2]):
        if j > 0 and j % 2 == 0:
            k = 1 - i % 2
            l = j - ((i // 2 * 2 + j) % 4 == 0)
            tn[i,l][k] = state.backend.einsum(
                'ibapq,ABiPQ->A(bB)a(pP)(qQ)' if k else 'biapq,BAiPQ->(bB)Aa(pP)(qQ)', tn[i,j-1][k], tn[i,j][k])
            if i % 2 == 1 and svd_option is not None:
                tn[i-1,l][1], tn[i,l][0] = svd_splitter('aIdpq,IBCPQ', *state.backend.einsumsvd(
                    'aidpq,iBCPQ->aIdpq,IBCPQ', tn[i-1,l][1], tn[i,l][0], option=svd_option))
        if i > 0 and i % 2 == 0:
            k = 1 - j % 2
            l = int((i + j // 2 * 2) % 4 == 0)
            tn[i-l,j][l] = state.backend.einsum(
                'biapq,iBAPQ->(bB)Aa(pP)(qQ)' if k else 'aibpq,iABPQ->aA(bB)(pP)(qQ)', tn[i-1,j][1], tn[i,j][0])
            if j % 2 == 1 and svd_option is not None:
                tn[i-l,j-1][l], tn[i-l,j][l] = svd_splitter('Icdpq,ABIPQ', *state.backend.einsumsvd(
                    'icdpq,ABiPQ->Icdpq,ABIPQ', tn[i-l,j-1][l], tn[i-l,j][l], option=svd_option))

    # contract specific diagonal bonds and generate a smaller tensor network
    new_tn = np.empty((tn.shape[0] // 2 + 1, tn.shape[1] // 2 + 1, 2), dtype=object)
    for i, j in np.ndindex(tn.shape[:2]):
        m, n = (i + 1) // 2, (j + 1) // 2
        if (i + j) % 4 == 2 and i % 2 == 0:
            if tn[i,j][0] is None:
                new_tn[m,n][1] = tn[i,j][1]
            elif tn[i,j][1] is None:
                new_tn[m,n][1] = tn[i,j][0]
            else:
                new_tn[m,n][1] = state.backend.einsum(
                    'abipq,iCAPQ->bC(aA)(pP)(qQ)' if i == 0 else 'aibpq,iCBPQ->aC(bB)(pP)(qQ)', tn[i,j][0], tn[i,j][1])
        elif (i + j) % 4 == 0 and i % 2 == 1:
            new_tn[m,n][0] = state.backend.einsum('abipq,iBCPQ->a(bB)C(pP)(qQ)', tn[i,j][0], tn[i,j][1])
        elif (i + j) % 4 == 3 and i % 2 == 0:
            new_tn[m,n][1] = state.backend.einsum('aibpq,ACiPQ->(aA)Cb(pP)(qQ)', tn[i,j][0], tn[i,j][1])
        elif (i + j) % 4 == 3 and i % 2 == 1:
            new_tn[m,n][0] = state.backend.einsum('aibpq,CBiPQ->aC(bB)(pP)(qQ)', tn[i,j][0], tn[i,j][1])
        else:
            if new_tn[m,n][0] is None:
                new_tn[m,n][0] = tn[i,j][0]
            if new_tn[m,n][1] is None:
                new_tn[m,n][1] = tn[i,j][1]

    # SVD truncate the squared bonds generated by the diagonal contractions
    if svd_option is not None:
        for i, j in np.ndindex(new_tn.shape[:2]):
            if (i + j) % 2 == 0 and new_tn[i,j][0] is not None and new_tn[i,j][1] is not None:
                new_tn[i,j][0], new_tn[i,j][1] = svd_splitter('abIpq,ICDPQ', *state.backend.einsumsvd(
                    'abipq,iCDPQ->abIpq,ICDPQ', new_tn[i,j][0], new_tn[i,j][1], option=svd_option))
            elif (i + j) % 2 == 1:
                new_tn[i,j][0], new_tn[i,j][1] = svd_splitter('aIdpq,BCIPQ', *state.backend.einsumsvd(
                    'aidpq,BCiPQ->aIdpq,BCIPQ', new_tn[i,j][0], new_tn[i,j][1], option=svd_option))

    return _contract_TRG(state, new_tn, svd_option)


def _mps_mult_mpo(mps, mpo, svd_option=None):
    new_mps = np.empty_like(mps)
    for i, (s, o) in enumerate(zip(mps, mpo)):
        if svd_option:
            if i == 0:
                new_mps[0] = s.backend.einsum('abidpq,iBcDPQ->abBc(dD)(pP)(qQ)', s, o)
            else:
                with Timer(s.backend, 'PEPS_einsumsvd'):
                    einsumsvd_result = s.backend.einsumsvd('aijcdpP,AbkiqQ,kBCjrR->aIcdpP,AbBCI(qr)(QR)', new_mps[i-1], s, o, option=svd_option)
                with Timer(s.backend, 'PEPS_svd_splitter'):
                    new_mps[i-1], new_mps[i] = svd_splitter('aIcdpP,AbBCIqQ', *einsumsvd_result)
                if i == len(mps)-1:
                    new_mps[-1] = s.backend.einsum('abBcdpq->a(bB)cdpq', new_mps[-1])
        else:
            new_mps[i] = sites.contract_x(s, o)
            # if svd_option is not None and i > 0:
            #     new_mps[i-1], new_mps[i] = sites.reduce_y(new_mps[i-1], new_mps[i], svd_option)
    return new_mps


def create_env_cache(state1, state2, bmps_option):
    assert state1.shape == state2.shape
    peps_obj = state1.dagger().apply(state2)
    upper_mps_list = _contract_to_MPS_cache(peps_obj[:state1.nrow], svd_option=bmps_option.svd_option)
    lower_mps_list = _contract_to_MPS_cache(peps_obj[1:], reverse=True, svd_option=bmps_option.svd_option)
    upper = {i: mps for i, mps in enumerate(upper_mps_list, 1)}
    lower = {i: mps for i, mps in enumerate(lower_mps_list)}
    return upper, lower


def inner_with_env(state, env, up_idx, down_idx, bmps_option):
    up, down = env[0].get(up_idx), env[1].get(down_idx)
    if up is None and down is None:
        peps_obj = state
    elif up is None:
        peps_obj = state.concatenate(down)
    elif down is None:
        peps_obj = up.concatenate(state)
    else:
        peps_obj = up.concatenate(state).concatenate(down)
    return peps_obj.contract(bmps_option)


def _contract_to_MPS_cache(state, horizontal=False, reverse=False, svd_option=None):
    from .peps import PEPS
    num_rotate90 = bool(horizontal) * 1 + bool(reverse) * 2
    state = state.rotate(-num_rotate90)
    mps_list = [state.grid[0]]
    for mpo in state.grid[1:]:
        mps_list.append(_mps_mult_mpo(mps_list[-1], mpo, svd_option))
    mps_list = [PEPS(mps.reshape(1, -1), state.backend).rotate(num_rotate90) for mps in mps_list]
    return [*reversed(mps_list)] if reverse else mps_list<|MERGE_RESOLUTION|>--- conflicted
+++ resolved
@@ -162,12 +162,8 @@
         The contraction result.
     """
     # contract boundary MPS down
-<<<<<<< HEAD
     with Timer(state.backend, 'PEPS_contract_to_MPS'):
-        mps = contract_to_MPS(state, False, mps_mult_mpo, svd_option).grid.reshape(-1)
-=======
-    mps = contract_to_MPS(state, horizontal=False, reverse=False, mps_mult_mpo=mps_mult_mpo, svd_option=svd_option).grid.reshape(-1)
->>>>>>> 76cdf28b
+        mps = contract_to_MPS(state, horizontal=False, reverse=False, mps_mult_mpo=mps_mult_mpo, svd_option=svd_option).grid.reshape(-1)
     # contract the last MPS to a single tensor
     result = mps[0]
     with Timer(state.backend, 'PEPS_contract_MPS'):
@@ -215,8 +211,8 @@
     if col_range[1] < mid_peps.shape[1]:
         env_peps = env_peps.concatenate(mid_peps[:,col_range[1]:].contract_to_MPS(horizontal=True, svd_option=svd_option), axis=1)
     return env_peps
-    
-    
+
+
 def contract_single_layer(state1, state2, svd_option=None):
     """
     Contract the PEPS by contracting each MPS layer.
@@ -333,7 +329,7 @@
     """
     from .peps import PEPS
     from .update import QRUpdate
-    
+
     state.truncate(QRUpdate(svd_option))
     tn = state.grid
     new_tn = np.empty(((state.nrow + 1) // 2, (state.ncol + 1) // 2), dtype=object)
@@ -350,7 +346,7 @@
             new_tn[i,-1] = sites.contract_x(tn[2*i,-1], tn[2*i+1,-1])
 
     for i, j in np.ndindex(nrow, ncol):
-        new_tn[i,j] = state.backend.einsum('aijdpP,AbkiqQ,jlcDrR,kBClsS->(aA)(bB)(cC)(dD)(pqrs)(PQRS)', 
+        new_tn[i,j] = state.backend.einsum('aijdpP,AbkiqQ,jlcDrR,kBClsS->(aA)(bB)(cC)(dD)(pqrs)(PQRS)',
             tn[2*i,2*j], tn[2*i,2*j+1], tn[2*i+1,2*j], tn[2*i+1,2*j+1])
 
     # base case
@@ -385,16 +381,10 @@
     state = state.rotate(-num_rotate90)
     mps = state.grid[0]
     for i, mpo in enumerate(state.grid[1:]):
-<<<<<<< HEAD
         with Timer(state.backend, 'PEPS_mps_mult_mpo'):
             mps = mps_mult_mpo(mps, mpo, svd_option)
-    mps = PEPS(mps.reshape(1, -1), state.backend)
-    return mps.rotate() if horizontal else mps
-=======
-        mps = mps_mult_mpo(mps, mpo, svd_option)
     result = PEPS(mps.reshape(1, -1), state.backend).rotate(num_rotate90)
     return result
->>>>>>> 76cdf28b
 
 
 def contract_TRG(state, svd_option_1st=None, svd_option_rem=None):
@@ -406,7 +396,7 @@
     svd_option_1st: tensorbackends.interface.Option, optional
         Parameters for the first SVD in TRG. Will default to tensorbackends.interface.ReducedSVD() if not given.
 
-    
+
     svd_option_rem: tensorbackends.interface.Option, optional
         Parameters for the remaining SVD truncations. Will perform SVD if given.
 
