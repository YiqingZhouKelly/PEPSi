"""
This module defines PEPS and operations on it.
"""

import random
from math import sqrt
from numbers import Number
from string import ascii_letters as chars

import numpy as np
import tensorbackends

from ..quantum_state import QuantumState
from ..gates import tensorize
from . import contraction, update, sites


class PEPS(QuantumState):
    def __init__(self, grid, backend):
        self.backend = tensorbackends.get(backend)
        self.grid = grid

    @property
    def nrow(self):
        return self.grid.shape[0]

    @property
    def ncol(self):
        return self.grid.shape[1]

    @property
    def shape(self):
        return self.grid.shape

    @property
    def nsite(self):
        return self.nrow * self.ncol

    def __getitem__(self, position):
        item = self.grid[position]
        if isinstance(item, np.ndarray):
            if item.ndim == 1:
                if isinstance(position[0], int):
                    item = item.reshape(1, -1)
                else:
                    item = item.reshape(-1, 1)
            return PEPS(item, self.backend)
        return item

    def copy(self):
        grid = np.empty_like(self.grid)
        for idx, tensor in np.ndenumerate(self.grid):
            grid[idx] = tensor.copy()
        return PEPS(grid, self.backend)

    def conjugate(self):
        grid = np.empty_like(self.grid)
        for idx, tensor in np.ndenumerate(self.grid):
            grid[idx] = tensor.conj()
        return PEPS(grid, self.backend)

    def apply_gate(self, gate, threshold=None, maxrank=None, randomized_svd=False):
        tensor = tensorize(self.backend, gate.name, *gate.parameters)
        self.apply_operator(tensor, gate.qubits, threshold=threshold, maxrank=maxrank, randomized_svd=randomized_svd)

    def apply_circuit(self, gates, threshold=None, maxrank=None, randomized_svd=False):
        for gate in gates:
            self.apply_gate(gate, threshold=threshold, maxrank=maxrank, randomized_svd=randomized_svd)

    def apply_operator(self, operator, sites, threshold=None, maxrank=None, randomized_svd=False):
        operator = self.backend.astensor(operator)
        positions = [divmod(site, self.ncol) for site in sites]
        if len(positions) == 1:
            update.apply_single_site_operator(self, operator, positions[0])
        elif len(positions) == 2 and is_two_local(*positions):
            update.apply_local_pair_operator(self, operator, positions, threshold, maxrank, randomized_svd)
        else:
            raise ValueError('nonlocal operator is not supported')

    def __add__(self, other):
        if isinstance(other, PEPS) and self.backend == other.backend:
            return self.add(other)
        else:
            return NotImplemented

    def __sub__(self, other):
        if isinstance(other, PEPS) and self.backend == other.backend:
            return self.add(other, coeff=-1.0)
        else:
            return NotImplemented

    def __imul__(self, a):
        if isinstance(a, Number):
            multiplier = a ** (1/(self.nrow * self.ncol))
            for idx in np.ndindex(*self.shape):
                self.grid[idx] *= multiplier
            return self
        else:
            return NotImplemented

    def __itruediv__(self, a):
        if isinstance(a, Number):
            divider = a ** (1/(self.nrow * self.ncol))
            for idx in np.ndindex(*self.shape):
                self.grid[idx] /= divider
            return self
        else:
            return NotImplemented

    def norm(self):
        return sqrt(np.real_if_close(self.inner(self)))

    def add(self, other, *, coeff=1.0):
        """
        Add two PEPS of the same grid shape and return the sum as a third PEPS also with the same grid shape.
        """
        if self.shape != other.shape:
            raise ValueError(f'PEPS shapes do not match: {self.shape} != {other.shape}')
        grid = np.empty(self.shape, dtype=object)
        for i, j in np.ndindex(*self.grid.shape):
            internal_bonds = []
            external_bonds = [4, 5]
            (external_bonds if i == 0 else internal_bonds).append(0)
            (external_bonds if j == self.shape[1] - 1 else internal_bonds).append(1)
            (external_bonds if i == self.shape[0] - 1 else internal_bonds).append(2)
            (external_bonds if j == 0 else internal_bonds).append(3)
            grid[i, j] = tn_add(self.backend, self[i, j], other[i, j], internal_bonds, external_bonds, 1, coeff)
        return PEPS(grid, self.backend)

    def amplitude(self, indices):
        if len(indices) != self.nsite:
            raise ValueError('indices number and sites number do not match')
        indices = np.array(indices).reshape(*self.shape)
        grid = np.empty_like(self.grid, dtype=object)
        zero = self.backend.astensor(np.array([1,0], dtype=complex).reshape(2, 1))
        one = self.backend.astensor(np.array([0,1], dtype=complex).reshape(2, 1))
        for idx, tensor in np.ndenumerate(self.grid):
            grid[idx] = self.backend.einsum('ijklxp,xq->ijklpq', tensor, one if indices[idx] else zero)
        return PEPS(grid, self.backend).contract()

    def probability(self, indices):
        return np.abs(self.amplitude(indices))**2

    def expectation(self, observable, use_cache=False):
        if use_cache:
            return self._expectation_with_cache(observable)
        e = 0
        for tensor, sites in observable:
            other = self.copy()
            other.apply_operator(self.backend.astensor(tensor), sites)
            e += np.real_if_close(self.inner(other))
        return e

    def _expectation_with_cache(self, observable):
<<<<<<< HEAD
        env = self.create_env_cache()
=======
        env = contraction.create_env_cache(self)
>>>>>>> f493ac41
        e = 0
        for tensor, sites in observable:
            other = self.copy()
            other.apply_operator(self.backend.astensor(tensor), sites)
            rows = [site // self.ncol for site in sites]
            up, down = min(rows), max(rows)
<<<<<<< HEAD
            e += np.real_if_close(other[up:down+1].inner_PEPS(self[up:down+1]).inner_with_env(env, up, down))
        return e

    # def contract(self):
    #     return contract.to_statevector(self)

    def inner(self, other):
        return self.inner_PEPS(other).contract()
=======
            e += np.real_if_close(contraction.inner_with_env(
                other[up:down+1].dagger().apply(self[up:down+1]),
                env, up, down
            ))
        return e

    def contract(self, approach='MPS', **svdargs):
        return contraction.contract(self, approach='MPS', **svdargs)

    def inner(self, other):
        return self.dagger().apply(other).contract()
>>>>>>> f493ac41

    def statevector(self):
        from .. import statevector
        return statevector.StateVector(self.contract(), self.backend)

<<<<<<< HEAD
    
    def create_env_cache(self):
        peps_obj = self.norm_PEPS()
        _up, _down = {}, {}
        for i in range(peps_obj.shape[0]):
            _up[i] = peps_obj[:i].contract_to_MPS() if i != 0 else None
            _down[i] = peps_obj[i+1:].contract_to_MPS() if i != self.nrow - 1 else None
        return _up, _down

    def inner_with_env(self, env, up_idx, down_idx):
        up, down = env[0][up_idx], env[1][down_idx]
        if up is None and down is None:
            peps_obj = self
        elif up is None:
            peps_obj = self.concatenate(down)
        elif down is None:
            peps_obj = up.concatenate(self)
        else:
            peps_obj = up.concatenate(self).concatenate(down)
        return peps_obj.contract()


=======
>>>>>>> f493ac41
    def apply(self, other):
        """
        Apply a PEPS/PEPO to another PEPS/PEPO. Only the first pair of physical indices is contracted; the other physical indices are left in the order of A, B.

        Parameters
        ----------
        other: PEPS
            The second PEPS/PEPO.

        Returns
        -------
        output: PEPS
            The PEPS generated by the application.
        """
        grid = np.empty_like(self.grid)
        for (idx, a), b in zip(np.ndenumerate(self.grid), other.grid.flat):
<<<<<<< HEAD
            grid[idx] = self._tensor_dot(a, b, 'z')
=======
            grid[idx] = sites.contract_z(a, b)
>>>>>>> f493ac41
        return PEPS(grid, self.backend)

    def concatenate(self, other, axis=0):
        """
        Concatenate two PEPS along the given axis.
        
        Parameters
        ----------
        other: PEPS
            The second PEPS

        axis: int, optional
            The axis along which the PEPS will be concatenated.

        Returns
        -------
        output: PEPS
            The concatenated PEPS.
        """
        return PEPS(np.concatenate((self.grid, other.grid), axis), self.backend)

<<<<<<< HEAD
    # def conjugate(self):
    #     """
    #     Compute the conjugate of the PEPS.

    #     Returns
    #     -------
    #     output: PEPS
    #         The conjugated PEPS.
    #     """
    #     tn = np.empty_like(self.grid)
    #     for idx, tsr in np.ndenumerate(self.grid):
    #         tn[idx] = tsr.conj()
    #     return PEPS(tn, self.backend)

    def contract(self, approach='MPS', **svdargs):
        """
        Contract the PEPS to a single tensor or a scalar(a \"0-tensor\").

        Parameters
        ----------
        approach: str, optional
            The approach to contract.

        svdargs: dict, optional
            Arguments for SVD truncation. Will perform SVD if given. See `tensorview.einsvd`.

        Returns
        -------
        output: self.backend.tensor or scalar
            The contraction result.
        """
        approach = approach.lower()
        if approach in ['mps', 'bmps', 'bondary']:
            return self.contract_BMPS(**svdargs)
        elif approach in ['meshgrid', 'square', 'squares']:
            return self.contract_squares(**svdargs)
        elif approach in ['trg', 'terg']:
            return self.contract_TRG(**svdargs)
        elif approach in ['s', 'snake', 'snakes']:
            return self.contract_snake()

    def contract_BMPS(self, mps_mult_mpo=None, **svdargs):
        """
        Contract the PEPS by contracting each MPS layer.
        
        Parameters
        ----------
        mps_mult_mpo: method or None, optional
            The method used to apply an MPS to another MPS/MPO.

        svdargs: dict, optional
            Arguments for SVD truncation. Will perform SVD if given. See `tensorview.einsvd`.

        Returns
        -------
        output: self.backend.tensor or scalar
            The contraction result.
        """
        # contract boundary MPS down
        mps = self.contract_to_MPS(False, mps_mult_mpo, **svdargs).grid.reshape(-1)
        # contract the last MPS to a single tensor
        result = mps[0]
        for tsr in mps[1:]:
            result = self._tensor_dot(result, tsr, 'y')
        return result.item() if result.size == 1 else result.reshape(
            *[int(result.size ** (1 / self.grid.size))] * self.grid.size
            ).transpose(*[i + j * self.nrow for i, j in np.ndindex(*self.shape)])

    def contract_env(self, row_range, col_range, **svdargs):
        """
        Contract the surrounding environment to four MPS around the core sites.
        
        Parameters
        ----------
        row_range: tuple or int
            A two-int tuple specifying the row range of the core sites, i.e. [row_range[0] : row_range[1]]. 
            If only an int is given, it is equivalent to (row_range, row_range+1).

        col_range: tuple or int
            A two-int tuple specifying the column range of the core sites, i.e. [:, col_range[0] : col_range[1]]. 
            If only an int is given, it is equivalent to (col_range, col_range+1).

        svdargs: dict, optional
            Arguments for SVD truncation. Will perform SVD if given. See `tensorview.einsvd`.

        Returns
        -------
        output: PEPS
            The new PEPS consisting of core sites and contracted environment.
        """
        if isinstance(row_range, int):
            row_range = (row_range, row_range+1)
        if isinstance(col_range, int):
            col_range = (col_range, col_range+1)
        mid_peps = self[row_range[0]:row_range[1]].copy()
        if row_range[0] > 0:
            mid_peps = self[:row_range[0]].contract_to_MPS(**svdargs).concatenate(mid_peps)
        if row_range[1] < self.nrow:
            mid_peps = mid_peps.concatenate(self[row_range[1]:].contract_to_MPS(**svdargs))
        env_peps = mid_peps[:,col_range[0]:col_range[1]]
        if col_range[0] > 0: 
            env_peps = mid_peps[:,:col_range[0]].contract_to_MPS(horizontal=True, **svdargs).concatenate(env_peps, axis=1)
        if col_range[1] < mid_peps.shape[1]:
            env_peps = env_peps.concatenate(mid_peps[:,col_range[1]:].contract_to_MPS(horizontal=True, **svdargs), axis=1)
        return env_peps

    def contract_snake(self):
        """
        Contract the PEPS by contracting sites in the row-major order.

        Returns
        -------
        output: self.backend.tensor or scalar
            The contraction result.

        References
        ----------
        https://arxiv.org/pdf/1905.08394.pdf
        """
        head = self.grid[0,0]
        for i, mps in enumerate(self.grid):
            for tsr in mps[int(i==0):]:
                head = self.backend.einsum('agbcdef->a(gb)cdef', 
                head.reshape((head.shape[0] // tsr.shape[0], tsr.shape[0]) + head.shape[1:]))
                tsr = self.backend.einsum('agbcdef->abc(gd)ef', tsr.reshape((1,) + tsr.shape))
                head = self._tensor_dot(head, tsr, 'y')
            head = head.transpose(2, 1, 0, 3, 4, 5)
        return head.item() if head.size == 1 else head.reshape(*[int(head.size ** (1 / self.grid.size))] * self.grid.size)

    def contract_squares(self, **svdargs):
        """
        Contract the PEPS by contracting two neighboring tensors to one recursively. 
        The neighboring relationship alternates from horizontal and vertical.
        
        Parameters
        ----------
        svdargs: dict, optional
            Arguments for SVD truncation. Will perform SVD if given. See `tensorview.einsvd`.

        Returns
        -------
        output: self.backend.tensor or scalar
            The contraction result.
        """
        tn = self.grid
        new_tn = np.empty((int((self.nrow + 1) / 2), self.ncol), dtype=object)
        for ((i, j), a), b in zip(np.ndenumerate(tn[:-1:2,:]), tn[1::2,:].flat):
            new_tn[i,j] = self._tensor_dot(a, b, 'x')
            if svdargs and j > 0 and new_tn.shape != (1, 2):
                new_tn[i,j-1], new_tn[i,j] = self._tensor_dot(new_tn[i,j-1], new_tn[i,j], 'y', **svdargs)
        # append the left edge if nrow/ncol is odd
        if self.nrow % 2 == 1:
            for i, a in enumerate(tn[-1]):
                new_tn[-1,i] = a.copy()
        # base case
        if new_tn.shape == (1, 1):
            return new_tn[0,0].item() if new_tn[0,0].size == 1 else new_tn[0,0]
        # alternate the neighboring relationship and contract recursively
        return PEPS(new_tn, self.backend).rotate().contract_squares(**svdargs)

    def contract_to_MPS(self, horizontal=False, mps_mult_mpo=None, **svdargs):
        """
        Contract the PEPS to an MPS.
        
        Parameters
        ----------
        horizontal: bool, optional
            Control whether to contract from top to bottom or from left to right. Will affect the output MPS direction.
        
        mps_mult_mpo: method or None, optional
            The method used to apply an MPS to another MPS/MPO.

        svdargs: dict, optional
            Arguments for SVD truncation. Will perform SVD if given. See `tensorview.einsvd`.

        Returns
        -------
        output: PEPS
            The resulting MPS (as a `PEPS` object of shape `(1, N)` or `(M, 1)`).
        """
        if mps_mult_mpo is None:
            mps_mult_mpo = self._mps_mult_mpo
        if horizontal:
            self.rotate(-1)
        mps = self.grid[0]
        for mpo in self.grid[1:]:
            mps = mps_mult_mpo(mps, mpo, **svdargs)
        mps = mps.reshape(1, -1)
        p = PEPS(mps, self.backend)
        return p.rotate() if horizontal else p

    def contract_TRG(self, **svdargs):
        """
        Contract the PEPS using Tensor Renormalization Group.
        
        Parameters
        ----------
        svdargs: dict, optional
            Arguments for SVD truncation. Will perform SVD if given. See `tensorview.einsvd`.

        Returns
        -------
        output: self.backend.tensor or scalar
            The contraction result.

        References
        ----------
        https://journals.aps.org/prl/abstract/10.1103/PhysRevLett.99.120601
        https://journals.aps.org/prb/abstract/10.1103/PhysRevB.78.205116
        """
        # base case
        if self.shape <= (2, 2):
            return self.contract_BMPS(**svdargs)
        if not svdargs:
            svdargs = {'rank': None}
        # SVD each tensor into two
        tn = np.empty(self.shape + (2,), dtype=object)
        for (i, j), tsr in np.ndenumerate(self.grid):
            tn[i,j,0], tn[i,j,1] = tbs.einsvd('abcdpq->abi,icdpq' if (i+j) % 2 == 0 else 'abcdpq->aidpq,bci', tsr)
            tn[i,j,(i+j)%2] = tn[i,j,(i+j)%2].reshape(tn[i,j,(i+j)%2].shape + (1, 1))
        return self._contract_TRG(tn, **svdargs)

    # def copy(self):
    #     """
    #     Return a deep copy of the PEPS.

    #     Returns
    #     -------
    #     output: PEPS
    #     """
    #     tn = np.empty_like(self)
    #     for idx, tsr in np.ndenumerate(self):
    #         tn[idx] = tsr.coy()
    #     return PEPS(tn, self.backend)

=======
>>>>>>> f493ac41
    def dagger(self):
        """
        Compute the Hermitian conjugate of the PEPS. Equivalent to take `conjugate` then `flip`.

        Returns
        -------
        output: PEPS
        """
        return self.conjugate().flip()

    def flip(self, *indices):
        """
        Flip the direction of physical indices for specified sites.
<<<<<<< HEAD
        
=======

>>>>>>> f493ac41
        Parameters
        ----------
        indices: iterable, optional
            Indices of sites (tensors) to flip. Specify as `(i, j)` or `((i1, j1), (i2, j2), ...)`, where `i` and `j` should be int.
            Will flip all sites if left as `None`.
<<<<<<< HEAD
        
=======

>>>>>>> f493ac41
        Returns
        -------
        output: PEPS
        """
        if indices and isinstance(indices[0], int):
            indices = (indices, )
        tn = np.empty_like(self.grid)
        for idx, tsr in np.ndenumerate(self.grid):
            if not indices or idx in indices:
<<<<<<< HEAD
                tn[idx] = tsr.transpose(0, 1, 2, 3, 5, 4)
=======
                tn[idx] = sites.flip_z(tsr)
>>>>>>> f493ac41
            else:
                tn[idx] = tsr.copy()
        return PEPS(tn, self.backend)

<<<<<<< HEAD
    def inner_PEPS(self, other):
        """
        Compute the inner product of two PEPS, i.e. <psi|phi>. Equivalent to self apply on B^dagger.
        
        Parameters
        ----------
        other: PEPS
            The second PEPS.
        
        Returns
        -------
        output: PEPS
        """
        return self.dagger().apply(other)

    def norm_PEPS(self):
        """
        Compute the PEPS contracted with its Hermitian conjugate, i.e. <psi|psi>.
        
        Returns
        -------
        output: PEPS
        """
        return self.inner_PEPS(self)

=======
>>>>>>> f493ac41
    def rotate(self, num_rotate90=1):
        """
        Rotate the PEPS counter-clockwise by 90 degrees * the specified times. Will cause the tensors to transpose accordingly.

        Parameters
        ----------
        num_rotate90: int, optional
            Number of 90 degree rotations.

        Returns
        -------
        output: PEPS
        """
        tn = self.grid
        for _ in range(num_rotate90 % 4):
            tn = np.rot90(tn)
<<<<<<< HEAD
            for idx, tsr in np.ndenumerate(tn):
                tn[idx] = tsr.transpose(1, 2, 3, 0, 4, 5)
        return PEPS(tn, self.backend)

    # def switch_backend(self, backend):
    #     """
    #     Switch the backend of the PEPS. Will cause every tensor to change its type.

    #     Parameters
    #     ----------
    #     num_rotate90: int, optional
    #         Number of 90 degree rotations.
            
    #     Returns
    #     -------
    #     output: PEPS
    #     """
    #     return PEPS(self, backend=backend, copy=True)

    # def transpose(self):
    #     """
    #     Transpose the PEPS. Will cause the tensors to transpose accordingly.

    #     Returns
    #     -------
    #     output: PEPS
    #     """
    #     tn = self.grid.T
    #     for idx, tsr in np.ndenumerate(tn):
    #         tn[idx] = tsr.transpose(3, 2, 1, 0, 4, 5)
    #     return PEPS(tn, self.backend)

    def _contract_TRG(self, tn, **svdargs):
        # base case
        if tn.shape == (2, 2, 2):
            p = np.empty((2, 2), dtype=object)
            for i, j in np.ndindex((2, 2)):
                p[i,j] = self.backend.einsum('abipq,icdPQ->abcdp+Pq+Q' if (i+j) % 2 == 0 else 'aidpq,bciPQ->abcdp+Pq+Q', tn[i,j][0], tn[i,j][1])
            return PEPS(p, self.backend).contract_BMPS()
        
        # contract specific horizontal and vertical bonds and SVD truncate the generated squared bonds
        for i, j in np.ndindex(tn.shape[:2]):
            if j > 0 and j % 2 == 0:
                k = 1 - i % 2
                l = j - ((i // 2 * 2 + j) % 4 == 0)
                tn[i,l][k] = self.backend.einsum('ibapq,ABiPQ->Ab+Bap+Pq+Q' if k else 'biapq,BAiPQ->b+BAap+Pq+Q', tn[i,j-1][k], tn[i,j][k])
                if i % 2 == 1:
                    tn[i-1,l][1], tn[i,l][0] = self.backend.einsum('aidpq,iBCPQ->aBCdp+Pq+Q', tn[i-1,l][1], tn[i,l][0], **svdargs)
            if i > 0 and i % 2 == 0:
                k = 1 - j % 2
                l = int((i + j // 2 * 2) % 4 == 0)
                tn[i-l,j][l] = self.backend.einsum('biapq,iBAPQ->b+BAap+Pq+Q' if k else 'aibpq,iABPQ->aAb+Bp+Pq+Q', tn[i-1,j][1], tn[i,j][0])
                if j % 2 == 1:
                    tn[i-l,j-1][l], tn[i-l,j][l] = self.backend.einsum('icdpq,ABiPQ->ABcdp+Pq+Q', tn[i-l,j-1][l], tn[i-l,j][l], **svdargs)
        
        # contract specific diagonal bonds and generate a smaller tensor network
        new_tn = np.empty((tn.shape[0] // 2 + 1, tn.shape[1] // 2 + 1, 2), dtype=object)
        for i, j in np.ndindex(tn.shape[:2]):
            m, n = (i + 1) // 2, (j + 1) // 2
            if (i + j) % 4 == 2 and i % 2 == 0:
                if tn[i,j][0] is None:
                    new_tn[m,n][1] = tn[i,j][1]
                elif tn[i,j][1] is None:
                    new_tn[m,n][1] = tn[i,j][0]
                else:
                    new_tn[m,n][1] = self.backend.einsum('abipq,iCAPQ->bCa+Ap+Pq+Q' if i == 0 else 'aibpq,iCBPQ->aCb+Bp+Pq+Q', tn[i,j][0], tn[i,j][1])
            elif (i + j) % 4 == 0 and i % 2 == 1:
                new_tn[m,n][0] = self.backend.einsum('abipq,iBCPQ->ab+BCp+Pq+Q', tn[i,j][0], tn[i,j][1])
            elif (i + j) % 4 == 3 and i % 2 == 0:
                new_tn[m,n][1] = self.backend.einsum('aibpq,ACiPQ->a+ACbp+Pq+Q', tn[i,j][0], tn[i,j][1])
            elif (i + j) % 4 == 3 and i % 2 == 1:
                new_tn[m,n][0] = self.backend.einsum('aibpq,CBiPQ->aCb+Bp+Pq+Q', tn[i,j][0], tn[i,j][1])
            else:
                if new_tn[m,n][0] is None:
                    new_tn[m,n][0] = tn[i,j][0]
                if new_tn[m,n][1] is None:
                    new_tn[m,n][1] = tn[i,j][1]
        
        # SVD truncate the squared bonds generated by the diagonal contractions
        for i, j in np.ndindex(new_tn.shape[:2]):
            if (i + j) % 2 == 0 and new_tn[i,j][0] is not None and new_tn[i,j][1] is not None:
                new_tn[i,j][0], new_tn[i,j][1] = self.backend.einsum('abipq,iCDPQ->abCDp+Pq+Q', new_tn[i,j][0], new_tn[i,j][1], **svdargs)
            elif (i + j) % 2 == 1:
                new_tn[i,j][0], new_tn[i,j][1] = self.backend.einsum('aidpq,BCiPQ->aBCdp+Pq+Q', new_tn[i,j][0], new_tn[i,j][1], **svdargs)

        return self._contract_TRG(new_tn, **svdargs)

    def _mps_mult_mpo(self, mps, mpo, **svdargs):
        # if mpo[0].shape[2] == 1:
            # svdargs = {}
        new_mps = np.empty_like(mps)
        for i, (s, o) in enumerate(zip(mps, mpo)):
            new_mps[i] = self._tensor_dot(s, o, 'x')
            if svdargs and i > 0:
                new_mps[i-1], new_mps[i] = self._tensor_dot(new_mps[i-1], new_mps[i], 'y', **svdargs)
        return new_mps

    def _tensor_dot(self, a, b, axis, **svdargs):
        axis= axis.lower()
        if axis == 'x':
            einstr = 'abidpq,iBcDPQ->a(bB)c(dD)(pP)(qQ)'
        elif axis == 'y':
            einstr = 'aicdpq,AbCiPQ->(aA)b(cC)d(pP)(qQ)'
        elif axis == 'z':
            einstr = 'abcdpi,ABCDiq->(aA)(bB)(cC)(dD)pq'
        return self.backend.einsum(einstr, a, b, **svdargs)


=======
        for idx, tsr in np.ndenumerate(tn):
            tn[idx] = sites.rotate_z(tsr, num_rotate90)
        return PEPS(tn, self.backend)

>>>>>>> f493ac41

def tn_add(backend, a, b, internal_bonds, external_bonds, coeff_a, coeff_b):
    """
    Helper function for addition of two tensor network states with the same structure. 
    Add two site from two tensor network states respecting specified inner and external bond structure. 
    """
    ndim = a.ndim
    shape_a = np.array(np.shape(a))
    shape_b = np.array(np.shape(b))
    shape_c = np.copy(shape_a)
    shape_c[internal_bonds] += shape_b[internal_bonds]
    lim = np.copy(shape_a).astype(object)
    lim[external_bonds] = None    
    a_ind = tuple([slice(lim[i]) for i in range(ndim)])
    b_ind = tuple([slice(lim[i], None) for i in range(ndim)])
    c = backend.zeros(shape_c, dtype=a.dtype)
    c[a_ind] += a * coeff_a
    c[b_ind] += b * coeff_b
    return c


def is_two_local(p, q):
    dx, dy = abs(q[0] - p[0]), abs(q[1] - p[1])
    return dx == 1 and dy == 0 or dx == 0 and dy == 1<|MERGE_RESOLUTION|>--- conflicted
+++ resolved
@@ -152,27 +152,13 @@
         return e
 
     def _expectation_with_cache(self, observable):
-<<<<<<< HEAD
-        env = self.create_env_cache()
-=======
         env = contraction.create_env_cache(self)
->>>>>>> f493ac41
         e = 0
         for tensor, sites in observable:
             other = self.copy()
             other.apply_operator(self.backend.astensor(tensor), sites)
             rows = [site // self.ncol for site in sites]
             up, down = min(rows), max(rows)
-<<<<<<< HEAD
-            e += np.real_if_close(other[up:down+1].inner_PEPS(self[up:down+1]).inner_with_env(env, up, down))
-        return e
-
-    # def contract(self):
-    #     return contract.to_statevector(self)
-
-    def inner(self, other):
-        return self.inner_PEPS(other).contract()
-=======
             e += np.real_if_close(contraction.inner_with_env(
                 other[up:down+1].dagger().apply(self[up:down+1]),
                 env, up, down
@@ -184,37 +170,11 @@
 
     def inner(self, other):
         return self.dagger().apply(other).contract()
->>>>>>> f493ac41
 
     def statevector(self):
         from .. import statevector
         return statevector.StateVector(self.contract(), self.backend)
 
-<<<<<<< HEAD
-    
-    def create_env_cache(self):
-        peps_obj = self.norm_PEPS()
-        _up, _down = {}, {}
-        for i in range(peps_obj.shape[0]):
-            _up[i] = peps_obj[:i].contract_to_MPS() if i != 0 else None
-            _down[i] = peps_obj[i+1:].contract_to_MPS() if i != self.nrow - 1 else None
-        return _up, _down
-
-    def inner_with_env(self, env, up_idx, down_idx):
-        up, down = env[0][up_idx], env[1][down_idx]
-        if up is None and down is None:
-            peps_obj = self
-        elif up is None:
-            peps_obj = self.concatenate(down)
-        elif down is None:
-            peps_obj = up.concatenate(self)
-        else:
-            peps_obj = up.concatenate(self).concatenate(down)
-        return peps_obj.contract()
-
-
-=======
->>>>>>> f493ac41
     def apply(self, other):
         """
         Apply a PEPS/PEPO to another PEPS/PEPO. Only the first pair of physical indices is contracted; the other physical indices are left in the order of A, B.
@@ -231,11 +191,7 @@
         """
         grid = np.empty_like(self.grid)
         for (idx, a), b in zip(np.ndenumerate(self.grid), other.grid.flat):
-<<<<<<< HEAD
-            grid[idx] = self._tensor_dot(a, b, 'z')
-=======
             grid[idx] = sites.contract_z(a, b)
->>>>>>> f493ac41
         return PEPS(grid, self.backend)
 
     def concatenate(self, other, axis=0):
@@ -257,244 +213,6 @@
         """
         return PEPS(np.concatenate((self.grid, other.grid), axis), self.backend)
 
-<<<<<<< HEAD
-    # def conjugate(self):
-    #     """
-    #     Compute the conjugate of the PEPS.
-
-    #     Returns
-    #     -------
-    #     output: PEPS
-    #         The conjugated PEPS.
-    #     """
-    #     tn = np.empty_like(self.grid)
-    #     for idx, tsr in np.ndenumerate(self.grid):
-    #         tn[idx] = tsr.conj()
-    #     return PEPS(tn, self.backend)
-
-    def contract(self, approach='MPS', **svdargs):
-        """
-        Contract the PEPS to a single tensor or a scalar(a \"0-tensor\").
-
-        Parameters
-        ----------
-        approach: str, optional
-            The approach to contract.
-
-        svdargs: dict, optional
-            Arguments for SVD truncation. Will perform SVD if given. See `tensorview.einsvd`.
-
-        Returns
-        -------
-        output: self.backend.tensor or scalar
-            The contraction result.
-        """
-        approach = approach.lower()
-        if approach in ['mps', 'bmps', 'bondary']:
-            return self.contract_BMPS(**svdargs)
-        elif approach in ['meshgrid', 'square', 'squares']:
-            return self.contract_squares(**svdargs)
-        elif approach in ['trg', 'terg']:
-            return self.contract_TRG(**svdargs)
-        elif approach in ['s', 'snake', 'snakes']:
-            return self.contract_snake()
-
-    def contract_BMPS(self, mps_mult_mpo=None, **svdargs):
-        """
-        Contract the PEPS by contracting each MPS layer.
-        
-        Parameters
-        ----------
-        mps_mult_mpo: method or None, optional
-            The method used to apply an MPS to another MPS/MPO.
-
-        svdargs: dict, optional
-            Arguments for SVD truncation. Will perform SVD if given. See `tensorview.einsvd`.
-
-        Returns
-        -------
-        output: self.backend.tensor or scalar
-            The contraction result.
-        """
-        # contract boundary MPS down
-        mps = self.contract_to_MPS(False, mps_mult_mpo, **svdargs).grid.reshape(-1)
-        # contract the last MPS to a single tensor
-        result = mps[0]
-        for tsr in mps[1:]:
-            result = self._tensor_dot(result, tsr, 'y')
-        return result.item() if result.size == 1 else result.reshape(
-            *[int(result.size ** (1 / self.grid.size))] * self.grid.size
-            ).transpose(*[i + j * self.nrow for i, j in np.ndindex(*self.shape)])
-
-    def contract_env(self, row_range, col_range, **svdargs):
-        """
-        Contract the surrounding environment to four MPS around the core sites.
-        
-        Parameters
-        ----------
-        row_range: tuple or int
-            A two-int tuple specifying the row range of the core sites, i.e. [row_range[0] : row_range[1]]. 
-            If only an int is given, it is equivalent to (row_range, row_range+1).
-
-        col_range: tuple or int
-            A two-int tuple specifying the column range of the core sites, i.e. [:, col_range[0] : col_range[1]]. 
-            If only an int is given, it is equivalent to (col_range, col_range+1).
-
-        svdargs: dict, optional
-            Arguments for SVD truncation. Will perform SVD if given. See `tensorview.einsvd`.
-
-        Returns
-        -------
-        output: PEPS
-            The new PEPS consisting of core sites and contracted environment.
-        """
-        if isinstance(row_range, int):
-            row_range = (row_range, row_range+1)
-        if isinstance(col_range, int):
-            col_range = (col_range, col_range+1)
-        mid_peps = self[row_range[0]:row_range[1]].copy()
-        if row_range[0] > 0:
-            mid_peps = self[:row_range[0]].contract_to_MPS(**svdargs).concatenate(mid_peps)
-        if row_range[1] < self.nrow:
-            mid_peps = mid_peps.concatenate(self[row_range[1]:].contract_to_MPS(**svdargs))
-        env_peps = mid_peps[:,col_range[0]:col_range[1]]
-        if col_range[0] > 0: 
-            env_peps = mid_peps[:,:col_range[0]].contract_to_MPS(horizontal=True, **svdargs).concatenate(env_peps, axis=1)
-        if col_range[1] < mid_peps.shape[1]:
-            env_peps = env_peps.concatenate(mid_peps[:,col_range[1]:].contract_to_MPS(horizontal=True, **svdargs), axis=1)
-        return env_peps
-
-    def contract_snake(self):
-        """
-        Contract the PEPS by contracting sites in the row-major order.
-
-        Returns
-        -------
-        output: self.backend.tensor or scalar
-            The contraction result.
-
-        References
-        ----------
-        https://arxiv.org/pdf/1905.08394.pdf
-        """
-        head = self.grid[0,0]
-        for i, mps in enumerate(self.grid):
-            for tsr in mps[int(i==0):]:
-                head = self.backend.einsum('agbcdef->a(gb)cdef', 
-                head.reshape((head.shape[0] // tsr.shape[0], tsr.shape[0]) + head.shape[1:]))
-                tsr = self.backend.einsum('agbcdef->abc(gd)ef', tsr.reshape((1,) + tsr.shape))
-                head = self._tensor_dot(head, tsr, 'y')
-            head = head.transpose(2, 1, 0, 3, 4, 5)
-        return head.item() if head.size == 1 else head.reshape(*[int(head.size ** (1 / self.grid.size))] * self.grid.size)
-
-    def contract_squares(self, **svdargs):
-        """
-        Contract the PEPS by contracting two neighboring tensors to one recursively. 
-        The neighboring relationship alternates from horizontal and vertical.
-        
-        Parameters
-        ----------
-        svdargs: dict, optional
-            Arguments for SVD truncation. Will perform SVD if given. See `tensorview.einsvd`.
-
-        Returns
-        -------
-        output: self.backend.tensor or scalar
-            The contraction result.
-        """
-        tn = self.grid
-        new_tn = np.empty((int((self.nrow + 1) / 2), self.ncol), dtype=object)
-        for ((i, j), a), b in zip(np.ndenumerate(tn[:-1:2,:]), tn[1::2,:].flat):
-            new_tn[i,j] = self._tensor_dot(a, b, 'x')
-            if svdargs and j > 0 and new_tn.shape != (1, 2):
-                new_tn[i,j-1], new_tn[i,j] = self._tensor_dot(new_tn[i,j-1], new_tn[i,j], 'y', **svdargs)
-        # append the left edge if nrow/ncol is odd
-        if self.nrow % 2 == 1:
-            for i, a in enumerate(tn[-1]):
-                new_tn[-1,i] = a.copy()
-        # base case
-        if new_tn.shape == (1, 1):
-            return new_tn[0,0].item() if new_tn[0,0].size == 1 else new_tn[0,0]
-        # alternate the neighboring relationship and contract recursively
-        return PEPS(new_tn, self.backend).rotate().contract_squares(**svdargs)
-
-    def contract_to_MPS(self, horizontal=False, mps_mult_mpo=None, **svdargs):
-        """
-        Contract the PEPS to an MPS.
-        
-        Parameters
-        ----------
-        horizontal: bool, optional
-            Control whether to contract from top to bottom or from left to right. Will affect the output MPS direction.
-        
-        mps_mult_mpo: method or None, optional
-            The method used to apply an MPS to another MPS/MPO.
-
-        svdargs: dict, optional
-            Arguments for SVD truncation. Will perform SVD if given. See `tensorview.einsvd`.
-
-        Returns
-        -------
-        output: PEPS
-            The resulting MPS (as a `PEPS` object of shape `(1, N)` or `(M, 1)`).
-        """
-        if mps_mult_mpo is None:
-            mps_mult_mpo = self._mps_mult_mpo
-        if horizontal:
-            self.rotate(-1)
-        mps = self.grid[0]
-        for mpo in self.grid[1:]:
-            mps = mps_mult_mpo(mps, mpo, **svdargs)
-        mps = mps.reshape(1, -1)
-        p = PEPS(mps, self.backend)
-        return p.rotate() if horizontal else p
-
-    def contract_TRG(self, **svdargs):
-        """
-        Contract the PEPS using Tensor Renormalization Group.
-        
-        Parameters
-        ----------
-        svdargs: dict, optional
-            Arguments for SVD truncation. Will perform SVD if given. See `tensorview.einsvd`.
-
-        Returns
-        -------
-        output: self.backend.tensor or scalar
-            The contraction result.
-
-        References
-        ----------
-        https://journals.aps.org/prl/abstract/10.1103/PhysRevLett.99.120601
-        https://journals.aps.org/prb/abstract/10.1103/PhysRevB.78.205116
-        """
-        # base case
-        if self.shape <= (2, 2):
-            return self.contract_BMPS(**svdargs)
-        if not svdargs:
-            svdargs = {'rank': None}
-        # SVD each tensor into two
-        tn = np.empty(self.shape + (2,), dtype=object)
-        for (i, j), tsr in np.ndenumerate(self.grid):
-            tn[i,j,0], tn[i,j,1] = tbs.einsvd('abcdpq->abi,icdpq' if (i+j) % 2 == 0 else 'abcdpq->aidpq,bci', tsr)
-            tn[i,j,(i+j)%2] = tn[i,j,(i+j)%2].reshape(tn[i,j,(i+j)%2].shape + (1, 1))
-        return self._contract_TRG(tn, **svdargs)
-
-    # def copy(self):
-    #     """
-    #     Return a deep copy of the PEPS.
-
-    #     Returns
-    #     -------
-    #     output: PEPS
-    #     """
-    #     tn = np.empty_like(self)
-    #     for idx, tsr in np.ndenumerate(self):
-    #         tn[idx] = tsr.coy()
-    #     return PEPS(tn, self.backend)
-
-=======
->>>>>>> f493ac41
     def dagger(self):
         """
         Compute the Hermitian conjugate of the PEPS. Equivalent to take `conjugate` then `flip`.
@@ -508,21 +226,11 @@
     def flip(self, *indices):
         """
         Flip the direction of physical indices for specified sites.
-<<<<<<< HEAD
-        
-=======
-
->>>>>>> f493ac41
         Parameters
         ----------
         indices: iterable, optional
             Indices of sites (tensors) to flip. Specify as `(i, j)` or `((i1, j1), (i2, j2), ...)`, where `i` and `j` should be int.
             Will flip all sites if left as `None`.
-<<<<<<< HEAD
-        
-=======
-
->>>>>>> f493ac41
         Returns
         -------
         output: PEPS
@@ -532,43 +240,11 @@
         tn = np.empty_like(self.grid)
         for idx, tsr in np.ndenumerate(self.grid):
             if not indices or idx in indices:
-<<<<<<< HEAD
-                tn[idx] = tsr.transpose(0, 1, 2, 3, 5, 4)
-=======
                 tn[idx] = sites.flip_z(tsr)
->>>>>>> f493ac41
             else:
                 tn[idx] = tsr.copy()
         return PEPS(tn, self.backend)
 
-<<<<<<< HEAD
-    def inner_PEPS(self, other):
-        """
-        Compute the inner product of two PEPS, i.e. <psi|phi>. Equivalent to self apply on B^dagger.
-        
-        Parameters
-        ----------
-        other: PEPS
-            The second PEPS.
-        
-        Returns
-        -------
-        output: PEPS
-        """
-        return self.dagger().apply(other)
-
-    def norm_PEPS(self):
-        """
-        Compute the PEPS contracted with its Hermitian conjugate, i.e. <psi|psi>.
-        
-        Returns
-        -------
-        output: PEPS
-        """
-        return self.inner_PEPS(self)
-
-=======
->>>>>>> f493ac41
     def rotate(self, num_rotate90=1):
         """
         Rotate the PEPS counter-clockwise by 90 degrees * the specified times. Will cause the tensors to transpose accordingly.
@@ -585,121 +261,10 @@
         tn = self.grid
         for _ in range(num_rotate90 % 4):
             tn = np.rot90(tn)
-<<<<<<< HEAD
-            for idx, tsr in np.ndenumerate(tn):
-                tn[idx] = tsr.transpose(1, 2, 3, 0, 4, 5)
-        return PEPS(tn, self.backend)
-
-    # def switch_backend(self, backend):
-    #     """
-    #     Switch the backend of the PEPS. Will cause every tensor to change its type.
-
-    #     Parameters
-    #     ----------
-    #     num_rotate90: int, optional
-    #         Number of 90 degree rotations.
-            
-    #     Returns
-    #     -------
-    #     output: PEPS
-    #     """
-    #     return PEPS(self, backend=backend, copy=True)
-
-    # def transpose(self):
-    #     """
-    #     Transpose the PEPS. Will cause the tensors to transpose accordingly.
-
-    #     Returns
-    #     -------
-    #     output: PEPS
-    #     """
-    #     tn = self.grid.T
-    #     for idx, tsr in np.ndenumerate(tn):
-    #         tn[idx] = tsr.transpose(3, 2, 1, 0, 4, 5)
-    #     return PEPS(tn, self.backend)
-
-    def _contract_TRG(self, tn, **svdargs):
-        # base case
-        if tn.shape == (2, 2, 2):
-            p = np.empty((2, 2), dtype=object)
-            for i, j in np.ndindex((2, 2)):
-                p[i,j] = self.backend.einsum('abipq,icdPQ->abcdp+Pq+Q' if (i+j) % 2 == 0 else 'aidpq,bciPQ->abcdp+Pq+Q', tn[i,j][0], tn[i,j][1])
-            return PEPS(p, self.backend).contract_BMPS()
-        
-        # contract specific horizontal and vertical bonds and SVD truncate the generated squared bonds
-        for i, j in np.ndindex(tn.shape[:2]):
-            if j > 0 and j % 2 == 0:
-                k = 1 - i % 2
-                l = j - ((i // 2 * 2 + j) % 4 == 0)
-                tn[i,l][k] = self.backend.einsum('ibapq,ABiPQ->Ab+Bap+Pq+Q' if k else 'biapq,BAiPQ->b+BAap+Pq+Q', tn[i,j-1][k], tn[i,j][k])
-                if i % 2 == 1:
-                    tn[i-1,l][1], tn[i,l][0] = self.backend.einsum('aidpq,iBCPQ->aBCdp+Pq+Q', tn[i-1,l][1], tn[i,l][0], **svdargs)
-            if i > 0 and i % 2 == 0:
-                k = 1 - j % 2
-                l = int((i + j // 2 * 2) % 4 == 0)
-                tn[i-l,j][l] = self.backend.einsum('biapq,iBAPQ->b+BAap+Pq+Q' if k else 'aibpq,iABPQ->aAb+Bp+Pq+Q', tn[i-1,j][1], tn[i,j][0])
-                if j % 2 == 1:
-                    tn[i-l,j-1][l], tn[i-l,j][l] = self.backend.einsum('icdpq,ABiPQ->ABcdp+Pq+Q', tn[i-l,j-1][l], tn[i-l,j][l], **svdargs)
-        
-        # contract specific diagonal bonds and generate a smaller tensor network
-        new_tn = np.empty((tn.shape[0] // 2 + 1, tn.shape[1] // 2 + 1, 2), dtype=object)
-        for i, j in np.ndindex(tn.shape[:2]):
-            m, n = (i + 1) // 2, (j + 1) // 2
-            if (i + j) % 4 == 2 and i % 2 == 0:
-                if tn[i,j][0] is None:
-                    new_tn[m,n][1] = tn[i,j][1]
-                elif tn[i,j][1] is None:
-                    new_tn[m,n][1] = tn[i,j][0]
-                else:
-                    new_tn[m,n][1] = self.backend.einsum('abipq,iCAPQ->bCa+Ap+Pq+Q' if i == 0 else 'aibpq,iCBPQ->aCb+Bp+Pq+Q', tn[i,j][0], tn[i,j][1])
-            elif (i + j) % 4 == 0 and i % 2 == 1:
-                new_tn[m,n][0] = self.backend.einsum('abipq,iBCPQ->ab+BCp+Pq+Q', tn[i,j][0], tn[i,j][1])
-            elif (i + j) % 4 == 3 and i % 2 == 0:
-                new_tn[m,n][1] = self.backend.einsum('aibpq,ACiPQ->a+ACbp+Pq+Q', tn[i,j][0], tn[i,j][1])
-            elif (i + j) % 4 == 3 and i % 2 == 1:
-                new_tn[m,n][0] = self.backend.einsum('aibpq,CBiPQ->aCb+Bp+Pq+Q', tn[i,j][0], tn[i,j][1])
-            else:
-                if new_tn[m,n][0] is None:
-                    new_tn[m,n][0] = tn[i,j][0]
-                if new_tn[m,n][1] is None:
-                    new_tn[m,n][1] = tn[i,j][1]
-        
-        # SVD truncate the squared bonds generated by the diagonal contractions
-        for i, j in np.ndindex(new_tn.shape[:2]):
-            if (i + j) % 2 == 0 and new_tn[i,j][0] is not None and new_tn[i,j][1] is not None:
-                new_tn[i,j][0], new_tn[i,j][1] = self.backend.einsum('abipq,iCDPQ->abCDp+Pq+Q', new_tn[i,j][0], new_tn[i,j][1], **svdargs)
-            elif (i + j) % 2 == 1:
-                new_tn[i,j][0], new_tn[i,j][1] = self.backend.einsum('aidpq,BCiPQ->aBCdp+Pq+Q', new_tn[i,j][0], new_tn[i,j][1], **svdargs)
-
-        return self._contract_TRG(new_tn, **svdargs)
-
-    def _mps_mult_mpo(self, mps, mpo, **svdargs):
-        # if mpo[0].shape[2] == 1:
-            # svdargs = {}
-        new_mps = np.empty_like(mps)
-        for i, (s, o) in enumerate(zip(mps, mpo)):
-            new_mps[i] = self._tensor_dot(s, o, 'x')
-            if svdargs and i > 0:
-                new_mps[i-1], new_mps[i] = self._tensor_dot(new_mps[i-1], new_mps[i], 'y', **svdargs)
-        return new_mps
-
-    def _tensor_dot(self, a, b, axis, **svdargs):
-        axis= axis.lower()
-        if axis == 'x':
-            einstr = 'abidpq,iBcDPQ->a(bB)c(dD)(pP)(qQ)'
-        elif axis == 'y':
-            einstr = 'aicdpq,AbCiPQ->(aA)b(cC)d(pP)(qQ)'
-        elif axis == 'z':
-            einstr = 'abcdpi,ABCDiq->(aA)(bB)(cC)(dD)pq'
-        return self.backend.einsum(einstr, a, b, **svdargs)
-
-
-=======
         for idx, tsr in np.ndenumerate(tn):
             tn[idx] = sites.rotate_z(tsr, num_rotate90)
         return PEPS(tn, self.backend)
 
->>>>>>> f493ac41
 
 def tn_add(backend, a, b, internal_bonds, external_bonds, coeff_a, coeff_b):
     """
