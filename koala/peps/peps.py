"""
This module defines PEPS and operations on it.
"""

import random
from math import sqrt
from numbers import Number
from string import ascii_letters as chars

import numpy as np
import tensorbackends

from ..quantum_state import QuantumState
from ..gates import tensorize
from . import contraction, update, sites


class PEPS(QuantumState):
    def __init__(self, grid, backend):
        self.backend = tensorbackends.get(backend)
        self.grid = grid
        self.using_ctf = self.backend.name in {'ctf', 'ctfview'}

    @property
    def nrow(self):
        return self.grid.shape[0]

    @property
    def ncol(self):
        return self.grid.shape[1]

    @property
    def shape(self):
        return self.grid.shape

    @property
    def nsite(self):
        return self.nrow * self.ncol

    @property
    def dims(self):
        dims = np.empty_like(self.grid, dtype=tuple)
        for idx, tsr in np.ndenumerate(self.grid):
            dims[idx] = tsr.shape
        return dims


    def __getitem__(self, position):
        item = self.grid[position]
        if isinstance(item, np.ndarray):
            if item.ndim == 1:
                if isinstance(position[0], int):
                    item = item.reshape(1, -1)
                else:
                    item = item.reshape(-1, 1)
            return PEPS(item, self.backend)
        return item

    def copy(self):
        grid = np.empty_like(self.grid)
        for idx, tensor in np.ndenumerate(self.grid):
            grid[idx] = tensor.copy()
        return PEPS(grid, self.backend)

    def conjugate(self):
        grid = np.empty_like(self.grid)
        for idx, tensor in np.ndenumerate(self.grid):
            grid[idx] = tensor.conj()
        return PEPS(grid, self.backend)

    def apply_gate(self, gate, svd_option=None):
        tensor = tensorize(self.backend, gate.name, *gate.parameters)
        self.apply_operator(tensor, gate.qubits, svd_option)

    def apply_circuit(self, gates, svd_option=None):
        for gate in gates:
            self.apply_gate(gate, svd_option)

<<<<<<< HEAD
    def apply_operator(self, operator, sites, threshold=None, maxrank=None, randomized_svd=False):
        if self.using_ctf:
            import ctf
            timer = ctf.timer('apply_operator')
            timer.start()
=======
    def apply_operator(self, operator, sites, svd_option=None):
>>>>>>> 1f8cafef
        operator = self.backend.astensor(operator)
        positions = [divmod(site, self.ncol) for site in sites]
        if len(positions) == 1:
            update.apply_single_site_operator(self, operator, positions[0])
        elif len(positions) == 2 and is_two_local(*positions):
            update.apply_local_pair_operator(self, operator, positions, svd_option)
        else:
            raise ValueError('nonlocal operator is not supported')
        if self.using_ctf:
            timer.stop()

    def site_normalize(self, *sites):
        """Normalize site-wise."""
        if self.using_ctf:
            import ctf
            timer = ctf.timer('site_normalize')
            timer.start()
        if not sites:
            sites = range(self.nsite)
        for site in sites:
            pos = divmod(site, self.ncol)
            self.grid[pos] /= self.backend.norm(self.grid[pos])
        if self.using_ctf:
            timer.stop()

    def __add__(self, other):
        if isinstance(other, PEPS) and self.backend == other.backend:
            return self.add(other)
        else:
            return NotImplemented

    def __sub__(self, other):
        if isinstance(other, PEPS) and self.backend == other.backend:
            return self.add(other, coeff=-1.0)
        else:
            return NotImplemented

    def __imul__(self, a):
        if isinstance(a, Number):
            multiplier = a ** (1/(self.nrow * self.ncol))
            for idx in np.ndindex(*self.shape):
                self.grid[idx] *= multiplier
            return self
        else:
            return NotImplemented

    def __itruediv__(self, a):
        if isinstance(a, Number):
            divider = a ** (1/(self.nrow * self.ncol))
            for idx in np.ndindex(*self.shape):
                self.grid[idx] /= divider
            return self
        else:
            return NotImplemented

    def norm(self, contract_option=None):
        return sqrt(self.inner(self, contract_option=contract_option))

    def add(self, other, *, coeff=1.0):
        """
        Add two PEPS of the same grid shape and return the sum as a third PEPS also with the same grid shape.
        """
        if self.shape != other.shape:
            raise ValueError(f'PEPS shapes do not match: {self.shape} != {other.shape}')
        grid = np.empty(self.shape, dtype=object)
        for i, j in np.ndindex(*self.grid.shape):
            internal_bonds = []
            external_bonds = [4, 5]
            (external_bonds if i == 0 else internal_bonds).append(0)
            (external_bonds if j == self.shape[1] - 1 else internal_bonds).append(1)
            (external_bonds if i == self.shape[0] - 1 else internal_bonds).append(2)
            (external_bonds if j == 0 else internal_bonds).append(3)
            grid[i, j] = tn_add(self.backend, self[i, j], other[i, j], internal_bonds, external_bonds, 1, coeff)
        return PEPS(grid, self.backend)

    def amplitude(self, indices, contract_option=None):
        if len(indices) != self.nsite:
            raise ValueError('indices number and sites number do not match')
        indices = np.array(indices).reshape(*self.shape)
        grid = np.empty_like(self.grid, dtype=object)
        zero = self.backend.astensor(np.array([1,0], dtype=complex).reshape(2, 1))
        one = self.backend.astensor(np.array([0,1], dtype=complex).reshape(2, 1))
        for idx, tensor in np.ndenumerate(self.grid):
            grid[idx] = self.backend.einsum('ijklxp,xq->ijklpq', tensor, one if indices[idx] else zero)
        return PEPS(grid, self.backend).contract(contract_option)

    def probability(self, indices, contract_option=None):
        return np.abs(self.amplitude(indices, contract_option))**2

    def expectation(self, observable, use_cache=False, contract_option=None):
        return braket(self, observable, self, use_cache=use_cache, contract_option=contract_option)

    def contract(self, option=None):
        return contraction.contract(self, option)

    def inner(self, other, contract_option=None):
        return self.dagger().apply(other).contract(contract_option).real

    def statevector(self, contract_option=None):
        from .. import statevector
        return statevector.StateVector(self.contract(contract_option), self.backend)

    def apply(self, other):
        """
        Apply a PEPS/PEPO to another PEPS/PEPO. Only the first pair of physical indices is contracted; the other physical indices are left in the order of A, B.

        Parameters
        ----------
        other: PEPS
            The second PEPS/PEPO.

        Returns
        -------
        output: PEPS
            The PEPS generated by the application.
        """
        grid = np.empty_like(self.grid)
        for (idx, a), b in zip(np.ndenumerate(self.grid), other.grid.flat):
            grid[idx] = sites.contract_z(b, a)
        return PEPS(grid, self.backend)

    def concatenate(self, other, axis=0):
        """
        Concatenate two PEPS along the given axis.

        Parameters
        ----------
        other: PEPS
            The second PEPS

        axis: int, optional
            The axis along which the PEPS will be concatenated.

        Returns
        -------
        output: PEPS
            The concatenated PEPS.
        """
        return PEPS(np.concatenate((self.grid, other.grid), axis), self.backend)

    def dagger(self):
        """
        Compute the Hermitian conjugate of the PEPS. Equivalent to take `conjugate` then `flip`.

        Returns
        -------
        output: PEPS
        """
        return self.conjugate().flip()

    def flip(self, *indices):
        """
        Flip the direction of physical indices for specified sites.
        Parameters
        ----------
        indices: iterable, optional
            Indices of sites (tensors) to flip. Specify as `(i, j)` or `((i1, j1), (i2, j2), ...)`, where `i` and `j` should be int.
            Will flip all sites if left as `None`.
        Returns
        -------
        output: PEPS
        """
        if indices and isinstance(indices[0], int):
            indices = (indices, )
        tn = np.empty_like(self.grid)
        for idx, tsr in np.ndenumerate(self.grid):
            if not indices or idx in indices:
                tn[idx] = sites.flip_z(tsr)
            else:
                tn[idx] = tsr.copy()
        return PEPS(tn, self.backend)

    def rotate(self, num_rotate90=1):
        """
        Rotate the PEPS counter-clockwise by 90 degrees * the specified times. Will cause the tensors to transpose accordingly.

        Parameters
        ----------
        num_rotate90: int, optional
            Number of 90 degree rotations.

        Returns
        -------
        output: PEPS
        """
        tn = np.rot90(self.grid, k=num_rotate90).copy()
        for idx, tsr in np.ndenumerate(tn):
            tn[idx] = sites.rotate_z(tsr, -num_rotate90).copy()
        return PEPS(tn, self.backend)


def braket(p, observable, q, use_cache=False, contract_option=None):
    if p.backend != q.backend:
        raise ValueError('two states must use the same backend')
    if p.nsite != q.nsite:
        raise ValueError('number of sites must be equal in both states')
    if use_cache:
        if contract_option is None:
            contract_option = contraction.BMPS(svd_option=None)
        if not isinstance(contract_option, contraction.BMPS):
            raise ValueError('braket with cache must use BMPS contraction')
        return _braket_with_cache(p, observable, q, contract_option)
    e = 0
    p_dagger = p.dagger()
    for tensor, sites in observable:
        other = q.copy()
        other.apply_operator(q.backend.astensor(tensor), sites)
        e += p_dagger.apply(other).contract(contract_option)
    return e


def _braket_with_cache(p, observable, q, bmps_option):
    env = contraction.create_env_cache(p, q, bmps_option)
    p_dagger = p.dagger()
    e = 0
    for tensor, sites in observable:
        other = q.copy()
        other.apply_operator(q.backend.astensor(tensor), sites)
        rows = [site // q.ncol for site in sites]
        up, down = min(rows), max(rows)
        e += contraction.inner_with_env(
            p_dagger[up:down+1].apply(other[up:down+1]),
            env, up, down, bmps_option
        )
    return e


def tn_add(backend, a, b, internal_bonds, external_bonds, coeff_a, coeff_b):
    """
    Helper function for addition of two tensor network states with the same structure. 
    Add two site from two tensor network states respecting specified inner and external bond structure. 
    """
    ndim = a.ndim
    shape_a = np.array(np.shape(a))
    shape_b = np.array(np.shape(b))
    shape_c = np.copy(shape_a)
    shape_c[internal_bonds] += shape_b[internal_bonds]
    lim = np.copy(shape_a).astype(object)
    lim[external_bonds] = None    
    a_ind = tuple([slice(lim[i]) for i in range(ndim)])
    b_ind = tuple([slice(lim[i], None) for i in range(ndim)])
    c = backend.zeros(shape_c, dtype=a.dtype)
    c[a_ind] += a * coeff_a
    c[b_ind] += b * coeff_b
    return c


def is_two_local(p, q):
    dx, dy = abs(q[0] - p[0]), abs(q[1] - p[1])
    return dx == 1 and dy == 0 or dx == 0 and dy == 1<|MERGE_RESOLUTION|>--- conflicted
+++ resolved
@@ -76,15 +76,11 @@
         for gate in gates:
             self.apply_gate(gate, svd_option)
 
-<<<<<<< HEAD
     def apply_operator(self, operator, sites, threshold=None, maxrank=None, randomized_svd=False):
         if self.using_ctf:
             import ctf
             timer = ctf.timer('apply_operator')
             timer.start()
-=======
-    def apply_operator(self, operator, sites, svd_option=None):
->>>>>>> 1f8cafef
         operator = self.backend.astensor(operator)
         positions = [divmod(site, self.ncol) for site in sites]
         if len(positions) == 1:
