--- conflicted
+++ resolved
@@ -144,44 +144,6 @@
         one = self.backend.astensor(np.array([0,1], dtype=complex).reshape(2, 1))
         for idx, tensor in np.ndenumerate(self.grid):
             grid[idx] = self.backend.einsum('ijklxp,xq->ijklpq', tensor, one if indices[idx] else zero)
-<<<<<<< HEAD
-        return PEPS(grid, self.backend).contract()
-
-    def probability(self, indices):
-        return np.abs(self.amplitude(indices))**2
-
-    def expectation(self, observable, use_cache=False):
-        if use_cache:
-            return self._expectation_with_cache(observable)
-        e = 0
-        for tensor, sites in observable:
-            other = self.copy()
-            other.apply_operator(self.backend.astensor(tensor), sites)
-            e += np.real_if_close(self.inner(other))
-        return e
-
-    def _expectation_with_cache(self, observable):
-        env = contraction.create_env_cache(self)
-        e = 0
-        for tensor, sites in observable:
-            other = self.copy()
-            other.apply_operator(self.backend.astensor(tensor), sites)
-            rows = [site // self.ncol for site in sites]
-            up, down = min(rows), max(rows)
-            e += np.real_if_close(contraction.inner_with_env(
-                other[up:down+1].dagger().apply(self[up:down+1]),
-                env, up, down
-            ))
-        return e
-
-    def contract(self, approach='MPS', **svdargs):
-        return contraction.contract(self, approach=approach, **svdargs)
-
-    def inner(self, other):
-        return self.dagger().apply(other).contract()
-
-    def statevector(self):
-=======
         return PEPS(grid, self.backend).contract(contract_option)
 
     def probability(self, indices, contract_option=None):
@@ -197,7 +159,6 @@
         return self.dagger().apply(other).contract(contract_option).real
 
     def statevector(self, contract_option=None):
->>>>>>> deb814a1
         from .. import statevector
         return statevector.StateVector(self.contract(contract_option), self.backend)
 
